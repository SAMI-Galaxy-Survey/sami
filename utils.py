--- conflicted
+++ resolved
@@ -1,4 +1,3 @@
-<<<<<<< HEAD
 import pylab as py
 import numpy as np
 import scipy as sp
@@ -12,9 +11,7 @@
 
 from collections import namedtuple
 
-from scipy.stats import stats
-
-import update_csv
+from sami import update_csv
 
 # import constants defined in the config file.
 from config import *
@@ -128,37 +125,135 @@
 
         del hdulist
 
-def offset_hexa(csvfile, obj=None, linear=False):
-    """Print the offset to move a star from the guider to a hexabundle.
-    If no obj number is given, it uses the closest to the centre."""
-
-    csv = sami.update_csv.CSV(csvfile)
-    probe = csv.get_values('Probe', 'object')
-    probe_x = np.array(csv.get_values('Probe X', 'object'))
-    probe_y = np.array(csv.get_values('Probe Y', 'object'))
-
+def offset_hexa(csvfile, guide=None, obj=None, linear=False,
+                ignore_allocations=False):
+    """Print the offsets to move a star from the centre,
+    to a guide position, to a hexabundle.
+    Guide and obj numbers must match those on the plate, *not* the probes.
+    If the guide number is "skip" (or no guiders are found), that step is skipped.
+    If no guide or obj number is given, it uses the closest to the centre.
+    If ignore_allocations is True, any hole will be used, regardless of
+    whether there is a probe there."""
+
+    print '-' * 70
+
+    csv = update_csv.CSV(csvfile)
+    guide_probe = np.array(csv.get_values('Probe', 'guide'))
+    guide_x = np.array(csv.get_values('Probe X', 'guide'))
+    guide_y = np.array(csv.get_values('Probe Y', 'guide'))
+    object_probe = np.array(csv.get_values('Probe', 'object'))
+    object_x = np.array(csv.get_values('Probe X', 'object'))
+    object_y = np.array(csv.get_values('Probe Y', 'object'))
+
+    if ignore_allocations:
+        valid_guides = np.arange(guide_probe.size)
+        invalid_guides = np.array([])
+    else:
+        valid_guides = np.where(guide_probe != '')[0]
+        invalid_guides = np.where(guide_probe == '')[0]
+    n_valid_guides = valid_guides.size
+    n_invalid_guides = invalid_guides.size
+        
+    if guide is None:
+        if n_valid_guides == 0:
+            # Asked to find a guide but there aren't any to find!
+            print 'No guide probes found! Skipping that step'
+            guide = 'skip'
+        else:
+            # Find the closest valid guide to the centre
+            dist2 = guide_x**2 + guide_y**2
+            if n_invalid_guides > 0:
+                dist2[invalid_guides] = np.inf
+            # 1-indexed for now, this will be taken off in a few lines
+            guide = dist2.argmin() + 1
+            
+    if guide == 'skip':
+        guide_name = 'the central hole'
+        guide_x = 0.0
+        guide_y = 0.0
+        guide_offset_x, guide_offset_y = plate2sky(
+            guide_x, guide_y, linear=linear)
+    else:
+        # Make the 1-indexed guide number 0-indexed
+        guide = guide - 1
+        guide_name = 'G' + str(guide+1) + ' on plate'
+        try:
+            guide_name = ('guider ' + str(int(guide_probe[guide])) +
+                          ' (' + guide_name + ')')
+        except ValueError:
+            # No guider was assigned to this hole
+            guide_name = guide_name + ' (no guide probe assigned!)'
+        guide_x = guide_x[guide]
+        guide_y = guide_y[guide]
+
+        guide_offset_x, guide_offset_y = plate2sky(
+            guide_x, guide_y, linear=linear)
+
+        if guide_offset_x <= 0:
+            offset_direction_x = 'E'
+        else:
+            offset_direction_x = 'W'
+        if guide_offset_y <= 0:
+            offset_direction_y = 'N'
+        else:
+            offset_direction_y = 'S'
+
+        print 'Move the telescope', abs(guide_offset_x), 'arcsec', offset_direction_x, \
+            'and', abs(guide_offset_y), 'arcsec', offset_direction_y
+        print 'The star will move from the central hole'
+        print '    to', guide_name
+
+    if ignore_allocations:
+        valid_objects = np.arange(object_probe.size)
+        invalid_objects = np.array([])
+    else:
+        valid_objects = np.where(object_probe != '')[0]
+        invalid_objects = np.where(object_probe == '')[0]
+        if valid_objects.size == 0:
+            print 'No allocated object probes found! Using closest hole.'
+            valid_objects = np.arange(object_probe.size)
+            invalid_objects = np.array([])
+    n_valid_objects = valid_objects.size
+    n_invalid_objects = invalid_objects.size
+        
     if obj is None:
-        # No object number given, so find the closest to centre
-        dist2 = probe_x**2 + probe_y**2
-        obj = dist2.argmin()
-    else:
-        # Object numbers are 1-indexed
-        obj = obj - 1
-
-    offset_x, offset_y = plate2sky(probe_x[obj], probe_y[obj], linear=linear)
-    probe = probe[obj]
+        # Find the closest valid object to the guide
+        dist2 = (object_x - guide_x)**2 + (object_y - guide_y)**2
+        if n_invalid_objects > 0:
+            dist2[invalid_objects] = np.inf
+        # 1-indexed for now, this will be taken off in a few lines
+        obj = dist2.argmin() + 1
+
+    obj = obj - 1
+    object_name = 'P' + str(obj+1) + ' on plate'
+    try:
+        object_name = ('object probe ' + str(int(object_probe[obj])) +
+                      ' (' + object_name + ')')
+    except ValueError:
+        # No object was assigned to this hole
+        object_name = object_name + ' (no object probe assigned!)'
+    object_x = object_x[obj]
+    object_y = object_y[obj]
+
+    object_offset_x, object_offset_y = plate2sky(
+        object_x, object_y, linear=linear)
+    offset_x = object_offset_x - guide_offset_x
+    offset_y = object_offset_y - guide_offset_y
+    
     if offset_x <= 0:
-        direction_x = 'E'
-    else:
-        direction_x = 'W'
+        offset_direction_x = 'E'
+    else:
+        offset_direction_x = 'W'
     if offset_y <= 0:
-        direction_y = 'N'
-    else:
-        direction_y = 'S'
-
-    print 'Move the telescope', abs(offset_x), 'arcsec', direction_x, \
-        'and', abs(offset_y), 'arcsec', direction_y
-    print 'The star will appear in probe number', int(probe)
+        offset_direction_y = 'N'
+    else:
+        offset_direction_y = 'S'
+
+    print 'Move the telescope', abs(offset_x), 'arcsec', offset_direction_x, \
+        'and', abs(offset_y), 'arcsec', offset_direction_y
+    print 'The star will move from', guide_name
+    print '    to', object_name
+    print '-' * 70
 
     return
     
@@ -176,6 +271,10 @@
 
     # Define the return named tuple type
     AngularCoords = namedtuple('AngularCoords', ['xi', 'eta'])
+
+    if x == 0.0 and y == 0.0:
+        # Plate centre, return zeros before you get an error
+        return AngularCoords(0.0, 0.0)
 
     if linear:
         # Just do a really simple transformation
@@ -689,7 +788,6 @@
 
 # ----------------------------------------------------------------------------------------
 # This function returns the probe numbers and objects observed in them.
-
 def get_probes_objects(infile, ifus='all'):
 
     if ifus=='all':
@@ -717,7 +815,7 @@
     except (subprocess.CalledProcessError, OSError):
         changeset = ''
     return changeset
-        
+
 def mad(a, c=0.6745, axis=0):
     """
     Median Absolute Deviation:
@@ -732,824 +830,3 @@
     a.shape = _shape
 
     return m
-=======
-import pylab as py
-import numpy as np
-import scipy as sp
-import pyfits as pf
-
-import os
-import sys
-import math
-import itertools
-import subprocess
-
-from collections import namedtuple
-
-from sami import update_csv
-
-# import constants defined in the config file.
-from config import *
-
-"""
-This file is the utilities script for SAMI data. See below for description of functions.
-
-IFU : a class that returns data and ancillary info from an RSS file for a single IFU.
-Bresenham circle : A function that defines a Bresenham circle in a grid of pixels.
-Bresenham ellipse : A function that defines a Bresenham ellipse in a grid of pixels.
-centre of mass : a 
-circle resampling (by Jon Nielsen)
-other stuff?
-
-"""
-
-class IFU:
-
-    def __init__(self, infile, pick, flag_name=True):
-        """A class containing data and other information from a single file pertaining to a particular object or
-        probe."""
-        
-        self.infile=infile
-
-        # Open the file (should I really be doing this here?)
-        hdulist=pf.open(infile)
-
-        data_in=hdulist['PRIMARY'].data
-        variance_in=hdulist['VARIANCE'].data
-        primary_header=hdulist['PRIMARY'].header
-
-        fibre_table=hdulist['FIBRES_IFU'].data
-
-        # Some useful stuff from the header
-        self.exptime=primary_header['EXPOSED']
-        self.crval1=primary_header['CRVAL1']
-        self.cdelt1=primary_header['CDELT1']
-        self.crpix1=primary_header['CRPIX1']
-        self.naxis1=primary_header['NAXIS1']
-
-        self.meanra=primary_header['MEANRA']
-        self.meandec=primary_header['MEANDEC']
-        
-        # Wavelength range
-        x=np.arange(self.naxis1)+1
-        
-        L0=self.crval1-self.crpix1*self.cdelt1 #Lc-pix*dL
-        
-        self.lambda_range=L0+x*self.cdelt1
-
-        # Based on the given information (probe number or object name) find the other piece of information. NOTE - this
-        # will fail for unassigned probes which will have empty strings as a name.
-        if flag_name==True:
-            if len(pick)>0:
-                self.name=pick # Flag is true so we're selecting on object name.
-                msk0=fibre_table.field('NAME')==self.name # First mask on name.
-                table_find=fibre_table[msk0] 
-
-                # Find the IFU name from the find table.
-                self.ifu=np.unique(table_find.field('PROBENUM'))[0]
-
-            else:
-                # Write an exception error in here?
-                pass
-            
-        else:
-            self.ifu=pick # Flag is not true so we're selecting on probe (IFU) number.
-            
-            msk0=fibre_table.field('PROBENUM')==self.ifu # First mask on probe number.
-            table_find=fibre_table[msk0]
-
-            # Pick out the place in the table with object names, rejecting SKY and empty strings.
-            object_names_nonsky = [s for s in table_find.field('NAME') if s.startswith('SKY')==False and len(s)>0]
-
-            #print np.shape(object_names_nonsky)
-
-            self.name=list(set(object_names_nonsky))[0]
-            
-        mask=np.logical_and(fibre_table.field('PROBENUM')==self.ifu, fibre_table.field('NAME')==self.name)
-        table_new=fibre_table[mask]
-
-        #X and Y positions of fibres in absolute degrees.
-        self.xpos=table_new.field('FIB_MRA') #RA add -1*
-        self.ypos=table_new.field('FIB_MDEC') #Dec
- 
-        # Fibre number - used for tests.
-        self.n=table_new.field('FIBNUM')
-    
-        # Fibre designation.
-        self.fib_type=table_new.field('TYPE')
-        
-        # Probe Name
-        self.hexabundle_name=table_new.field('PROBENAME')
-        
-        # Adding for tests only - LF 05/04/2012
-        self.x_microns=-1*table_new.field('FIBPOS_X') # To put into on-sky frame
-        self.y_microns=table_new.field('FIBPOS_Y')
-        
-        # Name of object
-        name_tab=table_new.field('NAME')
-        self.name=name_tab[0]
-        
-        # indices of the corresponding spectra (SPEC_ID counts from 1, image counts from 0)
-        ind=table_new.field('SPEC_ID')-1
-        
-        self.data=data_in[ind,:]/self.exptime
-        self.var=variance_in[ind,:]/(self.exptime*self.exptime)
-
-        # Added for Iraklis, might need to check this.
-        self.fibtab=fibre_table
-
-        del hdulist
-
-def offset_hexa(csvfile, guide=None, obj=None, linear=False,
-                ignore_allocations=False):
-    """Print the offsets to move a star from the centre,
-    to a guide position, to a hexabundle.
-    Guide and obj numbers must match those on the plate, *not* the probes.
-    If the guide number is "skip" (or no guiders are found), that step is skipped.
-    If no guide or obj number is given, it uses the closest to the centre.
-    If ignore_allocations is True, any hole will be used, regardless of
-    whether there is a probe there."""
-
-    print '-' * 70
-
-    csv = update_csv.CSV(csvfile)
-    guide_probe = np.array(csv.get_values('Probe', 'guide'))
-    guide_x = np.array(csv.get_values('Probe X', 'guide'))
-    guide_y = np.array(csv.get_values('Probe Y', 'guide'))
-    object_probe = np.array(csv.get_values('Probe', 'object'))
-    object_x = np.array(csv.get_values('Probe X', 'object'))
-    object_y = np.array(csv.get_values('Probe Y', 'object'))
-
-    if ignore_allocations:
-        valid_guides = np.arange(guide_probe.size)
-        invalid_guides = np.array([])
-    else:
-        valid_guides = np.where(guide_probe != '')[0]
-        invalid_guides = np.where(guide_probe == '')[0]
-    n_valid_guides = valid_guides.size
-    n_invalid_guides = invalid_guides.size
-        
-    if guide is None:
-        if n_valid_guides == 0:
-            # Asked to find a guide but there aren't any to find!
-            print 'No guide probes found! Skipping that step'
-            guide = 'skip'
-        else:
-            # Find the closest valid guide to the centre
-            dist2 = guide_x**2 + guide_y**2
-            if n_invalid_guides > 0:
-                dist2[invalid_guides] = np.inf
-            # 1-indexed for now, this will be taken off in a few lines
-            guide = dist2.argmin() + 1
-            
-    if guide == 'skip':
-        guide_name = 'the central hole'
-        guide_x = 0.0
-        guide_y = 0.0
-        guide_offset_x, guide_offset_y = plate2sky(
-            guide_x, guide_y, linear=linear)
-    else:
-        # Make the 1-indexed guide number 0-indexed
-        guide = guide - 1
-        guide_name = 'G' + str(guide+1) + ' on plate'
-        try:
-            guide_name = ('guider ' + str(int(guide_probe[guide])) +
-                          ' (' + guide_name + ')')
-        except ValueError:
-            # No guider was assigned to this hole
-            guide_name = guide_name + ' (no guide probe assigned!)'
-        guide_x = guide_x[guide]
-        guide_y = guide_y[guide]
-
-        guide_offset_x, guide_offset_y = plate2sky(
-            guide_x, guide_y, linear=linear)
-
-        if guide_offset_x <= 0:
-            offset_direction_x = 'E'
-        else:
-            offset_direction_x = 'W'
-        if guide_offset_y <= 0:
-            offset_direction_y = 'N'
-        else:
-            offset_direction_y = 'S'
-
-        print 'Move the telescope', abs(guide_offset_x), 'arcsec', offset_direction_x, \
-            'and', abs(guide_offset_y), 'arcsec', offset_direction_y
-        print 'The star will move from the central hole'
-        print '    to', guide_name
-
-    if ignore_allocations:
-        valid_objects = np.arange(object_probe.size)
-        invalid_objects = np.array([])
-    else:
-        valid_objects = np.where(object_probe != '')[0]
-        invalid_objects = np.where(object_probe == '')[0]
-        if valid_objects.size == 0:
-            print 'No allocated object probes found! Using closest hole.'
-            valid_objects = np.arange(object_probe.size)
-            invalid_objects = np.array([])
-    n_valid_objects = valid_objects.size
-    n_invalid_objects = invalid_objects.size
-        
-    if obj is None:
-        # Find the closest valid object to the guide
-        dist2 = (object_x - guide_x)**2 + (object_y - guide_y)**2
-        if n_invalid_objects > 0:
-            dist2[invalid_objects] = np.inf
-        # 1-indexed for now, this will be taken off in a few lines
-        obj = dist2.argmin() + 1
-
-    obj = obj - 1
-    object_name = 'P' + str(obj+1) + ' on plate'
-    try:
-        object_name = ('object probe ' + str(int(object_probe[obj])) +
-                      ' (' + object_name + ')')
-    except ValueError:
-        # No object was assigned to this hole
-        object_name = object_name + ' (no object probe assigned!)'
-    object_x = object_x[obj]
-    object_y = object_y[obj]
-
-    object_offset_x, object_offset_y = plate2sky(
-        object_x, object_y, linear=linear)
-    offset_x = object_offset_x - guide_offset_x
-    offset_y = object_offset_y - guide_offset_y
-    
-    if offset_x <= 0:
-        offset_direction_x = 'E'
-    else:
-        offset_direction_x = 'W'
-    if offset_y <= 0:
-        offset_direction_y = 'N'
-    else:
-        offset_direction_y = 'S'
-
-    print 'Move the telescope', abs(offset_x), 'arcsec', offset_direction_x, \
-        'and', abs(offset_y), 'arcsec', offset_direction_y
-    print 'The star will move from', guide_name
-    print '    to', object_name
-    print '-' * 70
-
-    return
-    
-def plate2sky(x, y, linear=False):
-    """Convert position on plate to position on sky, relative to plate centre.
-
-    x and y are input as positions on the plate in microns, with (0, 0) at
-    the centre. Sign conventions are defined as in the CSV allocation files.
-    Return a named tuple (xi, eta) with the angular coordinates in arcseconds,
-    relative to plate centre with the same sign convention. If linear is set
-    to True then a simple linear scaling is used, otherwise pincushion
-    distortion model is applied."""
-
-    # Should implement something to cope with (0, 0)
-
-    # Define the return named tuple type
-    AngularCoords = namedtuple('AngularCoords', ['xi', 'eta'])
-
-    if x == 0.0 and y == 0.0:
-        # Plate centre, return zeros before you get an error
-        return AngularCoords(0.0, 0.0)
-
-    if linear:
-        # Just do a really simple transformation
-        plate_scale = 15.2 / 1000.0   # arcseconds per micron
-        coords = AngularCoords(x * plate_scale, y * plate_scale)
-    else:
-        # Include pincushion distortion, found by inverting:
-        #    x = xi * f * P(xi, eta)
-        #    y = eta * f * P(xi, eta)
-        # where:
-        #    P(xi, eta) = 1 + p * (xi**2 + eta**2)
-        #    p = 191.0
-        #    f = 13.515e6 microns, the telescope focal length
-        p = 191.0
-        f = 13.515e6
-        a = p * (x**2 + y**2) * f
-        twentyseven_a_squared_d = 27.0 * a**2 * (-x**3)
-        root = np.sqrt(twentyseven_a_squared_d**2 +
-                       4 * (3 * a * (x**2 * f))**3)
-        xi = - (1.0/(3.0*a)) * ((0.5*(twentyseven_a_squared_d +
-                                      root))**(1.0/3.0) -
-                                (-0.5*(twentyseven_a_squared_d -
-                                       root))**(1.0/3.0))
-        # Convert to arcseconds
-        xi *= (180.0 / np.pi) * 3600.0
-        eta = y * xi / x
-        coords = AngularCoords(xi, eta)
-
-    return coords
-    
-
-def comxyz(x,y,z):
-    """Centre of mass given x, y and z vectors (all same size). x,y give position which has value z."""
-
-    Mx=0
-    My=0
-    mass=0
-
-    for i in range(len(x)):
-        Mx=Mx+x[i]*z[i]
-        My=My+y[i]*z[i]
-        mass=mass+z[i]
-
-    com=(Mx/mass, My/mass)
-    return com
-
-def smooth(x ,window_len=11, window='hanning'):
-    """smooth the data using a window with requested size.
-    
-    This method is based on the convolution of a scaled window with the signal.
-    The signal is prepared by introducing reflected copies of the signal 
-    (with the window size) in both ends so that transient parts are minimized
-    in the begining and end part of the output signal.
-    
-    input:
-        x: the input signal 
-        window_len: the dimension of the smoothing window; should be an odd integer
-        window: the type of window from 'flat', 'hanning', 'hamming', 'bartlett', 'blackman'
-            flat window will produce a moving average smoothing.
-
-    output:
-        the smoothed signal
-        
-    example:
-
-    t=linspace(-2,2,0.1)
-    x=sin(t)+randn(len(t))*0.1
-    y=smooth(x)
-    
-    see also: 
-    
-    numpy.hanning, numpy.hamming, numpy.bartlett, numpy.blackman, numpy.convolve
-    scipy.signal.lfilter
- 
-    TODO: the window parameter could be the window itself if an array instead of a string   
-    """
-    
-    if x.ndim != 1:
-        raise ValueError, "smooth only accepts 1 dimension arrays."
-
-    if x.size < window_len:
-        raise ValueError, "Input vector needs to be bigger than window size."
-
-    if window_len<3:
-        return x
-
-    if not window in ['flat', 'hanning', 'hamming', 'bartlett', 'blackman']:
-        raise ValueError, "Window is one of 'flat', 'hanning', 'hamming', 'bartlett', 'blackman'"
-
-    s=np.r_[2*x[0]-x[window_len:1:-1],x,2*x[-1]-x[-1:-window_len:-1]]
-
-    if window == 'flat': #moving average
-        w=ones(window_len,'d')
-    else:
-        w=eval('np.'+window+'(window_len)')
-
-    y=np.convolve(w/w.sum(),s,mode='same')
-    return y[window_len-1:-window_len+1]
-
-# ----------------------------------------------------------------------------------------
-# Written by Jon Nielsen 2012
-# A program to generate a weight map for the intersection of a circle with
-# a square grid.  Squares on the grid that are completely within the circle
-# receive a weight of 1.  Square that intersect the circle are given a weight
-# that is proportional to the area of the square inside the circle.
-#
-# Requires numpy and matplotlib.  Although if you don't care about plotting
-# then you can do without matplotlib.
-# ----------------------------------------------------------------------------------------
-
-def find_squares_in_circle(xc, yc, r):
-  # Establish bounds in y
-  ymin = int(math.ceil(yc - r))
-  ymax = int(math.floor(yc + r))
-  yspace = np.arange(ymin, ymax)
-
-  # Use these to calculate, for each y, the bounds in x
-  # Ensure that we check that the whole square is in the circle, not
-  # just its lower left point.
-  y = yspace - yc
-  x1 = r*r - y*y
-  x1[np.abs(x1) <= sys.float_info.epsilon] = 0
-
-  x2 = r*r - (y+1)*(y+1)
-  x2[np.abs(x2) <= sys.float_info.epsilon] = 0
-
-  x = np.sqrt(np.minimum(x1, x2))
-  xmin = np.cast[int](np.ceil(-x + xc))
-  xmax = np.cast[int](np.floor(x + xc))
-
-  # Now we have, for each y, the bounds in x
-  # Use these to create a list of squares that are in the circle
-  arr = np.column_stack((yspace, xmin, xmax, xmax-xmin))
-  if (arr.shape[0] == 0):
-    return None
-
-  # Make sure we don't have any where max<min (can happen due to the way
-  # we search for the bounds)
-  keep = (arr[:,3] > 0)
-  arr = arr[keep]
-  npoints = np.add.reduce(arr[:,3])
-
-  # Make sure there's something to work with
-  if (npoints <= 0):
-    return None
-
-  points = np.empty((npoints,2), dtype=int)
-  i = 0
-  for row in arr:
-    points[i:i+row[3]] = np.column_stack((np.arange(row[1],row[2]),np.repeat(row[0],row[2]-row[1])))
-    i += row[3]
-
-  return points
-
-def find_intersections(xc, yc, r):
-  # First establish the limits within which the intersections will lie
-  xmin = int(math.ceil(xc - r))
-  xmax = int(math.floor(xc + r)) + 1
-  ymin = int(math.ceil(yc - r))
-  ymax = int(math.floor(yc + r)) + 1
-
-  # Generate the grid
-  xspace = np.arange(xmin, xmax)
-  yspace = np.arange(ymin, ymax)
-
-  # Calculate the intersections with each integer x
-  x = xspace - xc
-  y2 = r*r - x*x
-  # Deal with floating point issues
-  y2[np.abs(y2) <= sys.float_info.epsilon] = 0
-  y = np.sqrt(y2)
-  # Ignore tangents
-  keep = (y > sys.float_info.epsilon)
-  x = x[keep]
-  newx = xspace[keep]
-  y = y[keep]
-
-  # Make sure there's something to work with
-  if (y.shape[0] <= 0):
-    return None
-
-  # Get +/- solutions
-  x = np.tile(x, 2)
-  newx = np.tile(newx, 2)
-  y = np.hstack((y, -y))
-  newy = y+yc
-  # Decide if any of these intersections are also on an integer y
-  on_y = (np.abs(newy-np.round(newy)) <= sys.float_info.epsilon)
-  newy[on_y] = np.round(newy[on_y])
-  # Calculate angles (+ve please)
-  theta = np.arctan2(y, x)
-  theta[(theta < 0)] += 2*math.pi
-  # Store the points
-  points = np.column_stack([newx, newy, theta, np.ones_like(x), on_y])
-
-  # Calculate the intersections with each integer y
-  y = yspace - yc
-  x2 = r*r - y*y
-  # Deal with floating point issues
-  x2[np.abs(x2) <= sys.float_info.epsilon] = 0
-  x = np.sqrt(x2)
-  # Ignore tangents
-  keep = (x > sys.float_info.epsilon)
-  x = x[keep]
-  y = y[keep]
-  newy = yspace[keep]
-
-  # Get +/- solutions
-  x = np.hstack((x, -x))
-  y = np.tile(y, 2)
-  newy = np.tile(newy, 2)
-  # Decide if any of these intersections are also on an integer x
-  newx = x+xc
-  on_x = (np.abs(newx-np.round(newx)) <= sys.float_info.epsilon)
-  newx[on_x] = np.round(newx[on_x])
-  # Calculate angles (+ve please)
-  theta = np.arctan2(y, x)
-  theta[(theta < 0)] += 2*math.pi
-  # Store the points
-  points = np.append(points, np.column_stack([newx, newy, theta, on_x, np.ones_like(y)]), axis=0)
-
-  # Sort by theta, and repeat the first point at the end
-  args = np.argsort(points[:,2])
-  points = points[np.append(args, args[0])]
-  points[-1,2] += 2*math.pi;
-
-  # Remove duplicates
-  # We don't need an abs on the diff because we have already sorted into
-  # ascending order.
-  args = (np.diff(points[:,2]) > sys.float_info.epsilon)
-
-  # Don't forget to keep the second last point.  It will be diffed against the
-  # repeated first point, and will get a -ve result.
-  args[-1] = True
-  # The very last point is the repeated first point, but the diff is one shorter
-  # so we fix that here
-  args = np.append(args, True)
-  points = points[args]
-
-  return points
-
-def area_contribution(p1, p2, xc, yc, r):
-  i = 0
-  j = 0
-  area = 0.0
-
-  # We assume that p2 theta < p1 theta
-  delta_theta = p2[2] - p1[2]
-
-  # Work out which square we are dealing with here
-  mid_theta = (p1[2] + p2[2]) / 2.0
-  x = r * math.cos(mid_theta) + xc
-  i = int(math.floor(x))
-  y = r * math.sin(mid_theta) + yc
-  j = int(math.floor(y))
-
-  # First get the circle segment area
-  area = 0.5*r*r*(delta_theta - math.sin(delta_theta))
-
-  # Next get the polygonal area
-  
-  if (p1[3] and p2[3]):
-    # Both points are on an x gridline
-    delta_x = math.fabs(p1[0] - p2[0])
-    if (delta_x <= sys.float_info.epsilon):
-      # Both points are on the same x gridline
-      # No polygonal contribution at all.
-      pass
-    else:
-      # Points are on different x gridlines.  Note that they must both
-      # have the same upper and lower y grid bounds, or else we would have
-      # a point on a y gridline between them.
-      delta_y = math.fabs(p1[1] - p2[1])
-      if (y < yc):
-	tmpy = max(p1[1], p2[1])
-	# rectangular area
-	area += math.ceil(tmpy) - tmpy
-      else:
-	tmpy = min(p1[1], p2[1])
-	# rectangular area
-	area += tmpy - math.floor(tmpy)
-
-      # triangular area
-      area += 0.5*delta_y
-
-  elif (p1[4] and p2[4]):
-    # Both points are on a y gridline
-    delta_y = math.fabs(p1[1] - p2[1])
-    if (delta_y <= sys.float_info.epsilon):
-      # Both points are on the same y gridline
-      # No polygonal contribution at all.
-      pass
-    else:
-      # Points are on different y gridlines.  Note that they must both
-      # have the same upper and lower x grid bounds, or else we would have
-      # a point on an x gridline between them.
-      delta_x = math.fabs(p1[0] - p2[0])
-      if (x < xc):
-	tmpx = max(p1[0], p2[0])
-	# rectangular area
-	area += math.ceil(tmpx) - tmpx
-      else:
-	tmpx = min(p1[0], p2[0])
-	# rectangular area
-	area += tmpx - math.floor(tmpx)
-
-      # triangular area
-      area += 0.5*delta_x
-
-  else:
-    # One is on x, the other on y
-    # Call the point on x xp, and the point on y yp
-    if (p1[3] and p2[4]):
-      xp = p1
-      yp = p2
-    else:
-      xp = p2
-      yp = p1
-
-    # Now we know which is which, construct point c, which is the
-    # point on the same x gridline as xp, but also on the next y gridline
-    # closer to the centre of the circle
-    if (xp[1] < yc):
-      cy = math.ceil(xp[1])
-    else:
-      cy = math.floor(xp[1])
-    cx = xp[0]
-
-    # Now also point d, which is on the same y gridline as yp,
-    # but also on the next x gridline closer to the centre of the circle
-    if (yp[0] < xc):
-      dx = math.ceil(yp[0])
-    else:
-      dx = math.floor(yp[0])
-    dy = yp[1]
-
-    # Work out if c and d are different points, or the same point
-    if (math.sqrt((cx-dx)**2 + (cy-dy)**2) <= sys.float_info.epsilon):
-      # The same point, so it's a triangle
-      area += math.fabs(0.5*(xp[1]-cy)*(yp[0]-cx))
-    else:
-      # Not the same point - it's a pentagon
-      # Note that we ignore any intersections of the circle with other edges
-      # of this square.  This is handled by the calling function, which uses
-      # 1-area as a subtractive term.
-      area += math.fabs(xp[1]-cy) + math.fabs((xp[1]-dy)*(yp[0]-dx)) + \
-              math.fabs(0.5*(xp[0]-yp[0])*(xp[1]-yp[1]))
-
-  return i, j, area
-
-def resample_circle(xpix, ypix, xc, yc, r):
-  # Create the output array
-  out = np.zeros((ypix,xpix))
-
-  # First find the squares that are entirely in the circle
-  a = find_squares_in_circle(xc, yc, r)
-  if not a is None:
-    out[a[:,1],a[:,0]] = 1.0
-
-  # Now work out the tricky bits around the circumference
-  b = find_intersections(xc, yc, r)
-  if b is None:
-    # The whole circle fits in one square
-    i = int(math.floor(xc))
-    j = int(math.floor(yc))
-    out[j,i] = math.pi*r*r
-  else:
-    # Work out way through the points, pairwise, calculating area as we go
-    for (p1,p2) in pairwise(b):
-      i,j,area = area_contribution(p1, p2, xc, yc, r)
-      #print p1, p2
-      #print "i,j,area",i,j,area,out[j,i]
-      if (out[j,i] != 0.0):
-	# We already had area for this square, so that means the circle
-	# has intersected it again and we need to subtract off the new bit
-	# from what we already calculated
-	area = 1-area
-	out[j,i] -= area
-      else:
-	# Just set the output for this square
-	out[j,i] = area
-
-  return out
-
-# A useful function for iterating over a sequence in pairwise fashion
-def pairwise(iterable):
-  "s -> (s0,s1), (s1,s2), (s2, s3), ..."
-  a, b = itertools.tee(iterable)
-  next(b, None)
-  return itertools.izip(a, b)
-
-# This is all the stuff for Andy's dome code. Hacked by Lisa to follow the same conventions as the rest of the code. 
-# Want to put this stuff somewhere else, e.g. the config.py
-degree = np.pi / 180.0 # this converts to and from radians *degree means answer in radians...not a fan, could use astropy?
-
-# This next function allows us to return angles between -180 and 180 easily.
-def bettermod(num, divisor, start):
-    """Return num mod divisor, with offset."""
-    res = np.mod(num,divisor)
-    if (res > start + divisor):
-        res -=divisor
-    return res
-
-def coord_rotate(x, y, z):
-    """Three dimensional coordinate rotation."""
-
-    xt  =  np.arcsin ( np.sin(x) * np.sin(y) +
-                  np.cos(x) * np.cos(y) * np.cos(z) )
-    yt  =  np.arccos ( ( np.sin(x) - np.sin(y) * np.sin(xt) ) /
-                  ( np.cos(y) * np.cos(xt) ) )
-
-    if  np.sin(z) > 0.0:
-        yt  =  2.0*np.pi - yt
-        
-    return (xt, yt)
-
-def altaz_from_hadec(ha, dec):
-    """Compute altitude and azimuth from hour angle and declination at AAT."""
-
-    alt, az = coord_rotate(dec * degree, latitude_radians, ha * degree) 
-
-    return (alt / degree, az / degree)
-
-def hadec_from_altaz(alt, az):
-    """Compute hour angle and declination from altitude and azimuth at AAT."""
-
-    ha, dec = coord_rotate(alt * degree, latitude_radians, az * degree)
-
-    return (ha / degree, dec / degree)
-
-def domewindscreenflat_pos(ha_h, ha_m, ha_s, dec_d, dec_m, dec_s):
-    """Compute dome coordinates for flat patch in front of AAT for given HA and DEC."""
-
-    DomeCoords=namedtuple('DomeCoords', ['azimuth', 'zd'])
-
-    # Convert sexagesimal to degrees
-    ha, dec=decimal_to_degree(ha_h, ha_m, ha_s, dec_d, dec_m, dec_s)
-
-    print
-    print "---------------------------------------------------------------------------"
-    print "INPUT"
-    print "Hour Angle:", ha
-    print "Declination:", dec
-    print "---------------------------------------------------------------------------"
-    
-    # Convert to radians
-    ha = ha * degree
-    dec = dec * degree
-
-    xt = np.cos(ha) * np.cos(dec)
-    yt = np.sin(ha) * np.cos(dec)
-    zt = np.sin(dec)
-
-    # Rotate to Az-Alt
-    xta = -xt * np.sin(latitude_radians) + zt * np.cos(latitude_radians)
-    zta = xt * np.cos(latitude_radians) + zt * np.sin(latitude_radians)
-    
-    # Position of intersection of optical axis with declination axis
-    w = polar_declination_dist * (1.0 - np.cos(ha))
-    dx = w * np.sin(latitude_radians)
-    dy = polar_declination_dist * np.sin(ha)
-    dz = -(w * np.cos(latitude_radians) + declination_dome_dist)
-
-    # Compute coefficients of quadratic in r
-    b = 2.0 * ( xta * dx + yt * dy + zta * dz )
-    c = dx * dx + dy * dy + dz * dz - 1.0
-
-    # Positive solution is in front of the telescope
-    r = (-b + np.sqrt(b*b - 4.0 * c )) / 2.0
-
-    # Windscreen x, y, z of optical axis intersection
-    xw = r * xta + dx
-    yw = r * yt + dy
-    zw = r * zta + dz
-
-    #print( (xw, yw, zw) )
-    
-    # Convert to azimuth and zenith distance
-    a = np.arctan2( -yw, xw)
-    z = np.arctan2( np.sqrt( xw*xw + yw*yw), zw)
-
-    # Convert back to degrees
-    a = bettermod(a * 180.0 / np.pi, 360, 0)
-    z = z * 180.0 / np.pi
-
-    # Offset for the windscreen
-    #   (tested by AWG on the real AAT, 7 March 2013, but may need tweaking)
-    z = z + 21
-
-    output=DomeCoords(a,z) # output is a named tuple
-
-    print
-    print "---------------------------------------------------------------------------"
-    print "OUTPUT"
-    print output
-    print "---------------------------------------------------------------------------"
-
-def decimal_to_degree(ha_h, ha_m, ha_s, dec_d, dec_m, dec_s):
-
-    # Simple conversion
-    ha_deg=np.abs(ha_h)*15.0+np.abs(ha_m)*15.0/60.0+np.abs(ha_s)*15.0/3600.0
-    dec_deg=np.abs(dec_d)+np.abs(dec_m)/60.0+np.abs(dec_s)/3600.0
-    
-    if ha_h<0.0 or ha_m<0.0 or ha_s<0.0:
-        ha_deg=-1.0*ha_deg
-
-    if dec_d<0.0 or dec_m<0.0 or dec_s<0.0:
-        dec_deg=-1.0*dec_deg
-
-    return ha_deg, dec_deg
-
-# ----------------------------------------------------------------------------------------
-# This function returns the probe numbers and objects observed in them.
-
-def get_probes_objects(infile, ifus='all'):
-
-    if ifus=='all':
-        # List of probe numbers.
-        ifus=[1,2,3,4,5,6,7,8,9,10,11,12,13]
-
-    else:
-        ifus=ifus
-
-    
-    print "Probe   Object"
-    print "-----------------------------------"
-    for ifu in ifus:
-
-        ifu_data=IFU(infile, ifu, flag_name=False)
-        print ifu,"\t", ifu_data.name
-
-
-def hg_changeset(path=__file__):
-    """Return the changeset ID for the current version of the code."""
-    try:
-        changeset = subprocess.check_output(['hg', '-q', 'id'],
-                                            cwd=os.path.dirname(path))
-        changeset = changeset[:-1]
-    except (subprocess.CalledProcessError, OSError):
-        changeset = ''
-    return changeset
-        
->>>>>>> 7f589700
