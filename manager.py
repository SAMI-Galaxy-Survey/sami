--- conflicted
+++ resolved
@@ -788,15 +788,10 @@
     )
 
     def __init__(self, root, copy_files=False, move_files=False, fast=False,
-<<<<<<< HEAD
-               	gratlpmm=GRATLPMM, n_cpu=1, demo=False, demo_data_source='demo',
-		use_twilight_tlm_blue=False, use_twilight_flat_blue=False,
+                 gratlpmm=GRATLPMM, n_cpu=1, demo=False, demo_data_source='demo',
+                 use_twilight_tlm_blue=False, use_twilight_flat_blue=False,
                  debug=False, cubing_method='original'):
-=======
-                 gratlpmm=GRATLPMM, n_cpu=1,
-                 demo_data_source='demo', use_twilight_tlm_blue=False, use_twilight_flat_blue=False,
-                 debug=False):
->>>>>>> 2e320b91
+
         if fast:
             self.speed = 'fast'
         else:
@@ -2222,25 +2217,16 @@
                         drop_factor = 0.5
 
                 for name in objects:
-<<<<<<< HEAD
-		    inputs = {'field_id': field_id, 'ccd': ccd, 'path_list': path_list, 'name': name,
-				'cubed_root': cubed_root, 'drop_factor': drop_factor, 'tag': tag,
-                        	'update_tol': update_tol, 'size_of_grid': size_of_grid, 
-				'output_pix_size_arcsec': output_pix_size_arcsec, 'overwrite': overwrite,
-				'cubing_method': cubing_method}		
+                    inputs = {'field_id': field_id, 'ccd': ccd, 'path_list': path_list, 'name': name,
+                    'cubed_root': cubed_root, 'drop_factor': drop_factor, 'tag': tag,
+                    'update_tol': update_tol, 'size_of_grid': size_of_grid,
+                    'output_pix_size_arcsec': output_pix_size_arcsec, 'overwrite': overwrite,
+                    'cubing_method': cubing_method}
                     inputs_list.append(inputs)       
  
         with open(failed_qc_file,"w") as outfile:
             failed_fields = [field+'\n' for field in failed_fields]
-=======
-                    inputs_list.append(
-                        (field_id, ccd, path_list, name, cubed_root, drop_factor,
-                         tag, update_tol, size_of_grid, output_pix_size_arcsec,
-                         overwrite))
-
-        with open(failed_qc_file, "w") as outfile:
-            failed_fields = [field + '\n' for field in failed_fields]
->>>>>>> 2e320b91
+
             outfile.writelines(failed_fields)
 
         # Send the cubing tasks off to multiple CPUs
@@ -4804,7 +4790,7 @@
 @safe_for_multiprocessing
 def cube_object(inputs):
     """Cube a single object in a set of RSS files."""
-<<<<<<< HEAD
+
     #(field_id, ccd, path_list, name, cubed_root, drop_factor, tag,
     # update_tol, size_of_grid, output_pix_size_arcsec, overwrite) = inputs
     print('Cubing {} in field ID: {}, CCD: {}'.format(inputs['name'], 
@@ -4823,21 +4809,6 @@
     #    drop_factor=drop_factor, update_tol=update_tol,
     #    size_of_grid=size_of_grid,
     #    output_pix_size_arcsec=output_pix_size_arcsec)
-=======
-    (field_id, ccd, path_list, name, cubed_root, drop_factor, tag,
-     update_tol, size_of_grid, output_pix_size_arcsec, overwrite) = inputs
-    print('Cubing {} in field ID: {}, CCD: {}'.format(name, field_id, ccd))
-    print('{} files available'.format(len(path_list)))
-    suffix = '_' + field_id
-    if tag:
-        suffix += '_' + tag
-    return dithered_cube_from_rss_wrapper(
-        path_list, name, suffix=suffix, write=True, nominal=True,
-        root=cubed_root, overwrite=overwrite, do_dar_correct=True, clip=True,
-        drop_factor=drop_factor, update_tol=update_tol,
-        size_of_grid=size_of_grid,
-        output_pix_size_arcsec=output_pix_size_arcsec)
->>>>>>> 2e320b91
 
 
 def best_path(fits):
