--- conflicted
+++ resolved
@@ -2653,15 +2653,9 @@
         input_list = []
 
         for path_pair in path_pair_list:
-<<<<<<< HEAD
-            input_list.append((path_pair,overwrite))
-        
-        self.map(aperture_spectra_pair, input_list)
-=======
             inputs_list.append([path_pair,overwrite])
         self.map(aperture_spectra_pair, inputs_list)
         self.next_step('bin_aperture_spectra', print_message=True)
->>>>>>> 620042ac
 
         return
 
@@ -5288,29 +5282,17 @@
 
 
 @safe_for_multiprocessing
-<<<<<<< HEAD
-def aperture_spectra_pair(inputs):
-    """Create aperture spectra for a pair of data cubes using default apertures."""
-
-    path_pair,overwrite = inputs
-    path_blue,path_red = path_pair
-=======
 def aperture_spectra_pair(input_list, overwrite=False):
     """Create aperture spectra for a pair of data cubes using default apertures."""
     path_pair,overwrite = input_list
     path_blue, path_red = path_pair
->>>>>>> 620042ac
     global CATALOG_PATH
 
     try:
         print('Processing: ' + path_blue + ', ' + path_red)
         binning.aperture_spectra_pair(path_blue, path_red, CATALOG_PATH, overwrite)
     except Exception as e:
-<<<<<<< HEAD
-        print("ERROR on pair {path_blue}, {path_red}:\n {err}".format(path_blue=path_blue, path_red=path_red, err=str(e)))
-=======
         print("ERROR on pair %s, %s:\n %s" % (path_blue, path_red, e))
->>>>>>> 620042ac
         traceback.print_exc()
     return
 
