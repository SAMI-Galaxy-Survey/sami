--- conflicted
+++ resolved
@@ -826,13 +826,9 @@
     def __init__(self, root, copy_files=False, move_files=False, fast=False,
                  gratlpmm=GRATLPMM, n_cpu=1,demo_data_source='demo',
                  use_twilight_tlm_blue=False, use_twilight_flat_blue=False,
-<<<<<<< HEAD
-                 improve_blue_wavecorr=False, telluric_correct_primary=False, debug=False):
-=======
                  improve_blue_wavecorr=False, telluric_correct_primary=False, debug=False,
 				 cubing_method='original'):
 
->>>>>>> 5457eeff
         if fast:
             self.speed = 'fast'
         else:
