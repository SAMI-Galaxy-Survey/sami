"""Code for organising and reducing SAMI data."""

import shutil
import os
import re
import subprocess
from contextlib import contextmanager
from itertools import defaultdict

import astropy.coordinates as coord
from astropy import units
import astropy.io.fits as pf
import numpy as np
from sami.utils.other import find_fibre_table
from sami.general.cubing import dithered_cubes_from_rss_files
import SAMI_fluxcal   # This one will need updating when Ned sends new code


IDX_FILES = {'1': 'sami580V_v1_2.idx',
             '2': 'sami1000R_v1_2.idx',
             'ccd_1': 'sami580V_v1_2.idx',
             'ccd_2': 'sami1000R_v1_2.idx'}


class Manager:
    """Object for organising and reducing SAMI data.

    Initial setup
    =============

    You start a new manager by creating an object, and telling it where
    to put its data, e.g.:

    >>> import sami
    >>> mngr = sami.manager.Manager('130305_130317')

    The directory name you give it should normally match the dates of the
    observing run that you will be reducing.

    IMPORTANT: When starting a new manager, the directory you give it should be 
    non-existent or empty. Inside that directory it will create "raw" and
    "reduced" directories, and all the subdirectories described on the SAMI wiki
    (http://sami-survey.org/wiki/staging-disk-file-structure). You do not need
    to create the subdirectories yourself.

    Note that the manager carries out many I/O tasks that will fail if you
    change directories during your python session. If you do need to change
    directory, make sure you change back before running any further manager
    tasks. This limitation may be addressed in a future update, if enough people
    want it. You may be able to avoid it by providing an absolute path when you
    create the manager, but no guarantee is made.

    At this point the manager is not aware of any actual data - skip to
    "Importing data" and carry on from there.

    Continuing a previous session
    =============================

    If you quit python and want to get back to where you were, just restart
    the manager on the same directory (after importing sami):

    >>> mngr = sami.manager.Manager('130305_130317')

    It will search through the subdirectories and restore its previous
    state. By default it will restore previously-assigned object names that
    were stored in the headers. To re-assign all names:

    >>> mngr = sami.manager.Manager('data_directory', trust_header=False)

    Importing data
    ==============

    After creating the manager, you can import data into it:

    >>> mngr.import_dir('path/to/raw/data')

    It will copy the data into the data directory you defined earlier,
    putting it into a neat directory structure. You will typically need to
    import all of your data before you start to reduce anything, to ensure
    you have all the bias, dark and lflat frames.

    When importing data, the manager will do its best to work out what the
    telescope was pointing at in each frame. Sometimes it wont be able to
    and will ask you for the object name to go with a particular file.
    Depending on the file, you should give an actual object name - e.g.
    HR7950 or NGC2701 - or a more general description - e.g. SNAFU or
    blank_sky. It will also ask you which of these objects should be used
    as spectrophotometric standards for flux calibration; simply enter y or
    n as appropriate.

    Reducing bias, dark and lflat frames
    ====================================

    The standard procedure is to reduced all bias frames and combine them,
    then reduce all darks and combine them, then reduce all long-slit flats
    and combine them. To do this:

    >>> mngr.reduce_bias()
    >>> mngr.combine_bias()
    >>> mngr.reduce_dark()
    >>> mngr.combine_dark()
    >>> mngr.reduce_lflat()
    >>> mngr.combine_lflat()

    The manager will put in symbolic links as it goes, to ensure the
    combined files are available wherever they need to be.

    If you later import more of the above frames, you'll need to re-run the
    above commands to update the combined frames.

    In these (and later) commands, by default nothing happens if the
    reduced file already exists. To override this behaviour, set the
    overwrite keyword, e.g.

    >>> mngr.reduce_bias(overwrite=True)

    If you later import more data that goes into new directories, you'll
    need to update the links:

    >>> mngr.link_bias()
    >>> mngr.link_dark()
    >>> mngr.link_lflat()

    Reducing fibre flat, arc and offset sky frames
    ==============================================

    2dfdr works by creating a tramline map from the fibre flat fields, then
    reducing the arc frames, then re-reducing the fibre flat fields. After
    this the offset skies (twilights) can also be reduced.

    >>> mngr.make_tlm()
    >>> mngr.reduce_arc()
    >>> mngr.reduce_fflat()
    >>> mngr.reduce_sky()

    In any of these commands, keywords can be used to restrict the files
    that get reduced, e.g.

    >>> mngr.reduce_arc(ccd='ccd_1', date='130306',
                        field_id='Y13SAR1_P002_09T004')

    will only reduce arc frames for the blue CCD that were taken on the
    6th March 2013 for the field ID Y13SAR1_P002_09T004. Allowed keywords
    and examples are:
    
        date            '130306'
        plate_id        'Y13SAR1_P002_09T004_12T006'
        plate_id_short  'Y13SAR1_P002'
        field_no        0
        field_id        'Y13SAR1_P002_09T004'
        ccd             'ccd_1'
        exposure_str    '10'
        min_exposure    5.0
        max_exposure    20.0
        reduced_dir     ('130305_130317/reduced/130305/'
                         'Y13SAR1_P001_09T012_15T001/Y13SAR1_P001_09T012/'
                         'calibrators/ccd_1')

    Note the reduced_dir is a single long string, in this example split
    over several lines.

    Reducing object frames
    ======================

    Once all calibration files have been reduced, object frames can be
    reduced in a similar manner:

    >>> mngr.reduce_object()

    This function takes the same keywords as described above for fibre
    flats etc.

    Disabling files
    ===============

    If there are any problems with some files, either because an issue is
    noted in the log or because they wont reduce properly, you can disable
    them, preventing them from being used in any later reductions:

    >>> mngr.disable_files(['06mar10003', '06mar20003.fits', '06mar10047'])

    If you only have one file you want to disable, you still need the
    square brackets. The filenames can be with or without the extension (.fits)
    but must be without the directory. You can disable lots of files at a time
    using the files generator:

    >>> mngr.disable_files(mngr.files(
                date='130306', field_id='Y13SAR1_P002_09T004'))

    This allows the same keywords as described earlier, as well as:

        ndf_class           'MFFFF'
        reduced             False
        tlm_created         False
        flux_calibrated     True
        telluric_corrected  True
        name                'LTT2179'

    For example, specifying the first three of these options as given
    would disable all fibre flat fields that had not yet been reduced and
    had not yet had tramline maps created. Specifying the last three
    would disable all observations of LTT2179 that had already been flux
    calibrated and telluric corrected.

    To re-enable files:

    >>> mngr.enable_files(['06mar10003', '06mar20003', '06mar10047'])

    This function follows exactly the same syntax as disable_files.

    Changing object names and spectrophotometric flags
    ==================================================

    If you want to change the object names for one or more files, or change
    whether they should be used as spectrophotometric standards, use the
    following commands:

    >>> mngr.update_name(['06mar10003', '06mar20003'], 'new_name')
    >>> mngr.update_spectrophotometric(['06mar10003', '06mar20003'], True)

    In the above example, the given files are set to have the name
    'new_name' and they are listed as spectrophotometric standards. The
    options for spectrophotometric flags must be entered as True or
    False (without quote marks, with capital letter). You can use the
    same file generator syntax as for disabling/enabling files
    (above), so for example if you realise that on importing some
    files you entered LTT2197 instead of LTT2179 you can correct all
    affected files at once:

    >>> mngr.update_name(mngr.files(name='LTT2197'), 'LTT2179')

    Reducing everything in one go
    =============================

    You can perform all of the above reduction tasks with a single command:

    >>> mngr.reduce_all()

    You should only do this for re-reducing data that you have previously
    checked and are confident that nothing will go wrong, and after
    disabling all unwanted files. Otherwise, you can easily have a tramline
    map go haywire (for example) and wreck everything that follows.

    Other functions
    ===============

    The other functions defined probably aren't useful to you.
    """

    def __init__(self, root, copy_files=False, move_files=False):
        self.idx_files = IDX_FILES
        self.root = root
        # Match objects within 1'
        self.matching_radius = \
            coord.AngularSeparation(0.0, 0.0, 0.0, 1.0, units.arcmin)
        self.file_list = []
        self.extra_list = []
        self.dark_exposure_str_list = []
        self.dark_exposure_list = []
        self.inspect_root(copy_files, move_files)
        self.cwd = os.getcwd()

    def inspect_root(self, copy_files, move_files, trust_header=True):
        """Add details of existing files to internal lists."""
        reduced_path = os.path.join(self.root, 'reduced')
        for dirname, subdirname_list, filename_list in os.walk(reduced_path):
            for filename in filename_list:
                if self.file_filter(filename):
                    self.import_file(dirname, filename,
                                     trust_header=trust_header,
                                     copy_files=copy_files,
                                     move_files=move_files)
        raw_path = os.path.join(self.root, 'raw')
        for dirname, subdirname_list, filename_list in os.walk(raw_path):
            for filename in filename_list:
                if self.file_filter_raw(filename):
                    try:
                        self.import_file(
                            dirname, filename,
                            trust_header=True, copy_files=copy_files,
                            move_files=move_files)
                    except Exception:
                        print 'Error importing file:', \
                            os.path.join(dirname, filename)
        return

    def file_filter(self, filename):
        """Return True if the file should be added."""
        # Match filenames of the form 01jan10001.fits
        return re.match(r'[0-3][0-9]'
                        '(jan|feb|mar|apr|may|jun|jul|aug|sep|oct|nov|dec)'
                        '[1-2][0-9]{4}\.(fit|fits|FIT|FITS)$',
                        filename)

    def file_filter_raw(self, filename):
        """Return True if the raw file should be added."""
        return self.file_filter(filename) and self.fits_file(filename) is None

    def import_file(self, dirname, filename,
                    trust_header=True, copy_files=True, move_files=False):
        """Add details of a file to the manager"""
        source_path = os.path.join(dirname, filename)
        fits = FITSFile(source_path)
        if fits.ndf_class == 'DARK':
            if fits.exposure_str not in self.dark_exposure_str_list:
                self.dark_exposure_str_list.append(fits.exposure_str)
                self.dark_exposure_list.append(fits.exposure)
        self.set_raw_path(fits)
        if os.path.abspath(fits.source_path) != os.path.abspath(fits.raw_path):
            if copy_files:
                print 'Copying file:', filename
                self.update_copy(fits.source_path, fits.raw_path)
            if move_files:
                print 'Moving file: ', filename
                self.move(fits.source_path, fits.raw_path)
            if not copy_files and not move_files:
                print 'Warning! Adding', filename, 'in unexpected location'
                fits.raw_path = fits.source_path
        else:
            print 'Adding file: ', filename
        self.set_name(fits, trust_header=trust_header)
        self.set_reduced_path(fits)
        if not fits.do_not_use:
            fits.make_reduced_link()
        self.file_list.append(fits)
        return

    def set_raw_path(self, fits):
        """Set the raw path for a FITS file."""
        if fits.ndf_class == 'BIAS':
            rel_path = os.path.join('bias', fits.ccd, fits.date)
        elif fits.ndf_class == 'DARK':
            rel_path = os.path.join('dark', fits.ccd, fits.exposure_str,
                                    fits.date)
        elif fits.ndf_class == 'LFLAT':
            rel_path = os.path.join('lflat', fits.ccd, fits.date)
        else:
            rel_path = os.path.join(fits.date, fits.ccd)
        fits.raw_dir = os.path.join(self.root, 'raw', rel_path)
        fits.raw_path = os.path.join(fits.raw_dir, fits.filename)
        return

    def update_copy(self, source_path, dest_path):
        """Copy the file, unless a more recent version exists."""
        dest_dir = os.path.dirname(dest_path)
        if not os.path.exists(dest_dir):
            os.makedirs(dest_dir)
        elif os.path.exists(dest_path):
            if os.path.getmtime(source_path) <= os.path.getmtime(dest_path):
                # File has already been copied and no update to be done
                return
        shutil.copy2(source_path, dest_path)
        return

    def move(self, source_path, dest_path):
        """Move the file."""
        dest_dir = os.path.dirname(dest_path)
        if not os.path.exists(dest_dir):
            os.makedirs(dest_dir)
        shutil.move(source_path, dest_path)
        return

    def set_name(self, fits, trust_header=True):
        """Set the object name for a FITS file."""
        fits.name = None
        fits.spectrophotometric = None
        if fits.ndf_class != 'MFOBJECT':
            # Don't try to set a name for calibration files
            return
        # Check if there's already a name in the header
        try:
            name_header = pf.getval(fits.raw_path, 'MNGRNAME')
        except KeyError:
            name_header = None
        try:
            spectrophotometric_header = pf.getval(fits.raw_path, 'MNGRSPMS')
        except KeyError:
            spectrophotometric_header = None
        # Check if the telescope was pointing in the right direction
        if (fits.coords.separation(fits.cfg_coords) < self.matching_radius):
            # Yes it was
            name_coords = 'main'
            spectrophotometric_coords = False
        else:
            # No it wasn't
            name_coords = None
            spectrophotometric_coords = None
        # See if it matches any previous fields
        for extra in self.extra_list:
            if (fits.coords.separation(extra['coords']) < self.matching_radius):
                # Yes it does
                name_extra = extra['name']
                spectrophotometric_extra = extra['spectrophotometric']
                break
            else:
                # No match
                name_extra = None
                spectrophotometric_extra = None
        # Now choose the best name
        if name_header and trust_header:
            fits.update_name(name_header)
        elif name_coords:
            fits.update_name(name_coords)
        elif name_extra:
            fits.update_name(name_extra)
        else:
            # As a last resort, ask the user
            name_input = raw_input('Enter object name for file ' +
                                   fits.filename + '\n > ')
            fits.update_name(name_input)
        # Now choose the best spectrophotometric flag
        if spectrophotometric_header is not None and trust_header:
            fits.update_spectrophotometric(spectrophotometric_header)
        elif spectrophotometric_coords is not None:
            fits.update_spectrophotometric(spectrophotometric_coords)
        elif spectrophotometric_extra is not None:
            fits.update_spectrophotometric(spectrophotometric_extra)
        else:
            # Ask the user whether this is a spectrophotometric standard
            yn = raw_input('Is ' + fits.name + ' in file ' + fits.filename +
                           ' a spectrophotometric standard? (y/n)\n > ')
            spectrophotometric_input = (yn.lower()[0] == 'y')
            fits.update_spectrophotometric(spectrophotometric_input)
        # If the field was new and it's not a "main", add it to the list
        if name_extra is None and name_coords is None:
            self.extra_list.append(
                {'name':fits.name,
                 'coords':fits.coords,
                 'spectrophotometric':fits.spectrophotometric,
                 'fitsfile':fits})
        return

    def update_name(self, file_iterable, name):
        """Change the object name for a set of FITSFile objects."""
        for fits in file_iterable:
            if isinstance(fits, str):
                fits = self.fits_file(fits)
            # Update the name
            fits.update_name(name)
            # Update the extra list if necessary
            for extra in self.extra_list:
                if extra['fitsfile'] is fits:
                    extra['name'] = name
        return

    def update_spectrophotometric(self, file_iterable, spectrophotometric):
        """Change the spectrophotometric flag for FITSFile objects."""
        for fits in file_iterable:
            if isinstance(fits, str):
                fits = self.fits_file(fits)
            # Update the flag
            fits.update_spectrophotometric(spectrophotometric)
            # Update the extra list if necessary
            for extra in self.extra_list:
                if extra['fitsfile'] is fits:
                    extra['spectrophotometric'] = spectrophotometric
        return

    def set_reduced_path(self, fits):
        """Set the reduced path for a FITS file."""
        if fits.ndf_class == 'BIAS':
            rel_path = os.path.join('bias', fits.ccd, fits.date)
        elif fits.ndf_class == 'DARK':
            rel_path = os.path.join('dark', fits.ccd, fits.exposure_str,
                                    fits.date)
        elif fits.ndf_class == 'LFLAT':
            rel_path = os.path.join('lflat', fits.ccd, fits.date)
        elif fits.ndf_class in ['MFFFF', 'MFARC', 'MFSKY']:
            rel_path = os.path.join(fits.date, fits.plate_id, fits.field_id,
                                    'calibrators', fits.ccd)
        else:
            rel_path = os.path.join(fits.date, fits.plate_id, fits.field_id,
                                    fits.name, fits.ccd)
        fits.reduced_dir = os.path.join(self.root, 'reduced', rel_path)
        fits.reduced_link = os.path.join(fits.reduced_dir, fits.filename)
        fits.reduced_path = os.path.join(fits.reduced_dir,
                                         fits.reduced_filename)
        if fits.ndf_class == 'MFFFF':
            fits.tlm_path = os.path.join(fits.reduced_dir, fits.tlm_filename)
        elif fits.ndf_class == 'MFOBJECT':
            fits.fluxcal_path = os.path.join(fits.reduced_dir,
                                             fits.fluxcal_filename)
            fits.telluric_path = os.path.join(fits.reduced_dir,
                                              fits.telluric_filename)
        return

    def import_dir(self, source_dir, trust_header=True):
        """Import the contents of a directory and all subdirectories."""
        for dirname, subdirname_list, filename_list in os.walk(source_dir):
            for filename in filename_list:
                if self.file_filter(filename):
                    self.import_file(dirname, filename,
                                     trust_header=trust_header,
                                     copy_files=True, move_files=False)
        return

    def fits_file(self, filename):
        """Return the FITSFile object that corresponds to the given filename."""
        filename_options = [filename, filename+'.fit', filename+'.fits',
                            filename+'.FIT', filename+'.FITS']
        for fits in self.file_list:
            if fits.filename in filename_options:
                return fits

    def disable_files(self, file_iterable):
        """Disable (delete links to) files in provided list (or iterable)."""
        for fits in file_iterable:
            if isinstance(fits, str):
                fits = self.fits_file(fits)
            fits.update_do_not_use(True)
        return

    def enable_files(self, file_iterable):
        """Enable files in provided list (or iterable)."""
        for fits in file_iterable:
            if isinstance(fits, str):
                fits = self.fits_file(fits)
            fits.update_do_not_use(False)
        return

    def bias_combined_filename(self):
        """Return the filename for BIAScombined.fits"""
        return 'BIAScombined.fits'

    def dark_combined_filename(self, exposure_str):
        """Return the filename for DARKcombined.fits"""
        return 'DARKcombined' + exposure_str + '.fits'

    def lflat_combined_filename(self):
        """Return the filename for LFLATcombined.fits"""
        return 'LFLATcombined.fits'

    def bias_combined_path(self, ccd):
        """Return the path for BIAScombined.fits"""
        return os.path.join(self.root, 'reduced', 'bias', ccd,
                            self.bias_combined_filename())

    def dark_combined_path(self, ccd, exposure_str):
        """Return the path for DARKcombined.fits"""
        return os.path.join(self.root, 'reduced', 'dark', ccd, exposure_str,
                            self.dark_combined_filename(exposure_str))
    
    def lflat_combined_path(self, ccd):
        """Return the path for LFLATcombined.fits"""
        return os.path.join(self.root, 'reduced', 'lflat', ccd,
                            self.lflat_combined_filename())

    def reduce_calibrator(self, calibrator_type, overwrite=False):
        """Reduce all biases, darks of lflats."""
        self.check_calibrator_type(calibrator_type)
        if overwrite:
            # Delete all the old reduced files
            for fits in self.files(ndf_class=calibrator_type.upper(),
                                 reduced=True):
                os.remove(fits.reduced_path)
        for dir_path in self.reduced_dirs(calibrator_type.lower()):
            self.run_2dfdr_auto(dir_path)
        return

    def combine_calibrator(self, calibrator_type, overwrite=False):
        """Produce and link necessary XXXXcombined.fits files."""
        for ccd, exposure_str, filename, path in self.combined_filenames_paths(
                calibrator_type, do_not_use=False):
            if overwrite and os.path.exists(path):
                # Delete the existing file
                os.remove(path)
            if not os.path.exists(path):
                self.run_2dfdr_combine(
                    self.files(ccd=ccd, exposure_str=exposure_str,
                               ndf_class=calibrator_type.upper(),
                               reduced=True, do_not_use=False),
                    path)
        self.link_calibrator(calibrator_type, overwrite)
        return

    def link_calibrator(self, calibrator_type, overwrite=False):
        """Make necessary symbolic links for XXXXcombined.fits files."""
        if calibrator_type.lower() == 'bias':
            dir_type_list = ['dark', 'lflat', 'calibrators', 'object']
        elif calibrator_type.lower() == 'dark':
            dir_type_list = ['lflat', 'calibrators', 'object']
        elif calibrator_type.lower() == 'lflat':
            dir_type_list = ['calibrators', 'object']
        for ccd, exposure_str, filename, path in self.combined_filenames_paths(
                calibrator_type, do_not_use=False):
            for dir_type in dir_type_list:
                for link_dir in self.reduced_dirs(dir_type, ccd=ccd,
                                                  do_not_use=False):
                    link_path = os.path.join(link_dir, filename)
                    if overwrite and os.path.exists(link_path):
                        os.remove(link_path)
                    if not os.path.exists(link_path):
                        os.symlink(os.path.relpath(path, link_dir),
                                   link_path)
        return        

    def check_calibrator_type(self, calibrator_type):
        """Raise an exception if that's not a real calibrator type."""
        if calibrator_type.lower() not in ['bias', 'dark', 'lflat']:
            raise ValueError(
                'calibrator type must be "bias", "dark" or "lflat"')
        return

    def reduce_bias(self, overwrite=False):
        """Reduce all bias frames."""
        self.reduce_calibrator('bias', overwrite=overwrite)
        return

    def combine_bias(self, overwrite=False):
        """Produce and link necessary BIAScombined.fits files."""        
        self.combine_calibrator('bias', overwrite=overwrite)
        return

    def link_bias(self, overwrite=False):
        """Make necessary symbolic links for BIAScombined.fits files."""
        self.link_calibrator('bias', overwrite=overwrite)
        return

    def reduce_dark(self, overwrite=False):
        """Reduce all dark frames."""
        self.reduce_calibrator('dark', overwrite=overwrite)
        return
        
    def combine_dark(self, overwrite=False):
        """Produce and link necessary DARKcombinedXXXX.fits files."""
        self.combine_calibrator('dark', overwrite=overwrite)
        return

    def link_dark(self, overwrite=False):
        """Make necessary symbolic links for DARKcombinedXXXX.fits files."""
        self.link_calibrator('dark', overwrite=overwrite)
        return

    def reduce_lflat(self, overwrite=False):
        """Reduce all lflat frames."""
        self.reduce_calibrator('lflat', overwrite=overwrite)
        return

    def combine_lflat(self, overwrite=False):
        """Produce and link necessary LFLATcombined.fits files."""
        self.combine_calibrator('lflat', overwrite=overwrite)
        return

    def link_lflat(self, overwrite=False):
        """Make necessary symbolic links for LFLATcombined.fits files."""
        self.link_calibrator('lflat', overwrite=overwrite)
        return

    def make_tlm(self, overwrite=False, leave_reduced=False, **kwargs):
        """Make TLMs from all files matching given criteria."""
        for fits in self.files(ndf_class='MFFFF', do_not_use=False, **kwargs):
            self.reduce_file(fits, overwrite=overwrite, tlm=True,
                             leave_reduced=leave_reduced)
        return

    def reduce_arc(self, overwrite=False, **kwargs):
        """Reduce all arc frames matching given criteria."""
        for fits in self.files(ndf_class='MFARC', do_not_use=False, **kwargs):
            self.reduce_file(fits, overwrite)
        return

    def reduce_fflat(self, overwrite=False, **kwargs):
        """Reduce all fibre flat frames matching given criteria."""
        for fits in self.files(ndf_class='MFFFF', do_not_use=False, **kwargs):
            self.reduce_file(fits, overwrite)
        return

    def reduce_sky(self, overwrite=False, **kwargs):
        """Reduce all offset sky frames matching given criteria."""
        for fits in self.files(ndf_class='MFSKY', do_not_use=False, **kwargs):
            self.reduce_file(fits, overwrite)
        return

    def reduce_object(self, overwrite=False, **kwargs):
        """Reduce all object frames matching given criteria."""
        for fits in self.files(ndf_class='MFOBJECT', do_not_use=False,
                               **kwargs):
            self.reduce_file(fits, overwrite)
        return

    def cube(self, overwrite=False, **kwargs):
        """Make datacubes from the given RSS files."""
        tmp_dir = os.path.join(self.root, 'cubed', 'tmp')
        target_dir = os.path.join(self.root, 'cubed')
        rel_target_dir = os.path.relpath(target_dir, tmp_dir)
        # By default, only use 'main' exposures of at least 10 minutes
        if 'min_exposure' in kwargs:
            min_exposure = kwargs['min_exposure']
            del kwargs['min_exposure']
        else:
            min_exposure = 599.0
        if 'name' in kwargs:
            name = kwargs['name']
            del kwargs['name']
        else:
            name = 'main'
        field_dict = defaultdict(list)
        for fits in self.files(ndf_class='MFOBJECT', do_not_use=False,
                               reduced=True, min_exposure=min_exposure, 
                               name=name, **kwargs):
            if fits.telluric_corrected:
                path = fits.telluric_path
            elif fits.flux_calibrated:
                path = fits.fluxcal_path
            else:
                path = fits.reduced_path
            path = os.path.relpath(path, tmp_dir)
            field_dict[fits.field_id].append(path)
        os.makedirs(tmp_dir)
        with self.visit_dir(tmp_dir):
            for field in field_dict:
                dithered_cubes_from_rss_files(field_dict[field], write=True)
                for filename in os.listdir('.'):
                    if filename.lower().endswith(('.fit', '.fits')):
                        target_path = os.path.join(rel_target_dir, filename)
                        if os.path.exists(target_path):
                            if overwrite:
                                os.remove(target_path)
                            else:
                                os.remove(filename)
                            self.move(filename, target_path)
        os.rmdir(tmp_dir)
        return

    def reduce_all(self, overwrite=False, **kwargs):
        """Reduce everything, in order. Don't use unless you're sure."""
        self.reduce_bias(overwrite)
        self.combine_bias(overwrite)
        self.reduce_dark(overwrite)
        self.combine_dark(overwrite)
        self.reduce_lflat(overwrite)
        self.combine_lflat(overwrite)
        self.make_tlm(overwrite, **kwargs)
        self.reduce_arc(overwrite, **kwargs)
        self.reduce_fflat(overwrite, **kwargs)
        self.reduce_sky(overwrite, **kwargs)
        self.reduce_object(overwrite, **kwargs)
        self.cube(overwrite, **kwargs)
        return

<<<<<<< HEAD
    def reduce_file(self, fits, overwrite=False, tlm=False,
                    leave_reduced=False):
        """Select appropriate options and reduce the given file."""
        if fits.ndf_class == 'MFFFF' and tlm:
            target = fits.tlm_path
=======
    def reduce_file(self, ff, overwrite=False, tlm=False, leave_reduced=False):
        """Select appropriate options and reduce the given file.

        For MFFFF files, if tlm is True then a tramline map is produced; if it
        is false then a full reduction is done. If tlm is True and leave_reduced
        is false, then any reduced MFFFF produced as a side-effect will be
        removed."""
        if ff.ndf_class == 'MFFFF' and tlm:
            target = ff.tlm_path
>>>>>>> 7e4f359c
        else:
            target = fits.reduced_path
        if os.path.exists(target) and not overwrite:
            # File to be created already exists, abandon this.
            return
        options = []
        if fits.ndf_class == 'MFFFF' and tlm:
            files_to_match = ['bias', 'dark', 'lflat']
        elif fits.ndf_class == 'MFARC':
            files_to_match = ['bias', 'dark', 'lflat', 'tlmap']
        elif fits.ndf_class == 'MFFFF' and not tlm:
            files_to_match = ['bias', 'dark', 'lflat', 'tlmap', 'wavel']
        elif fits.ndf_class == 'MFSKY':
            files_to_match = ['bias', 'dark', 'lflat', 'tlmap', 'wavel',
                              'fflat']
        elif fits.ndf_class == 'MFOBJECT':
            if fits.exposure <= 899.0:
                files_to_match = ['bias', 'dark', 'lflat', 'tlmap', 'wavel',
                                  'fflat', 'thput']
                options.extend(['-TPMETH', 'OFFSKY'])
            else:
                files_to_match = ['bias', 'dark', 'lflat', 'tlmap', 'wavel',
                                  'fflat']
        else:
            raise ValueError('Unrecognised NDF_CLASS: '+fits.ndf_class)
        for match_class in files_to_match:
            filename_match = self.match_link(fits, match_class)
            if filename_match is None:
                # What to do if no match was found
                if match_class == 'bias':
                    print ('Warning: Bias frame not found. '
                           'Turning off bias subtraction.')
                    options.extend(['-USEBIASIM', '0'])
                    continue
                elif match_class == 'dark':
                    print ('Warning: Dark frame not found. '
                           'Turning off dark subtraction.')
                    options.extend(['-USEDARKIM', '0'])
                    continue
                elif match_class == 'lflat':
                    print ('Warning: LFlat frame not found. '
                           'Turning off LFlat division.')
                    options.extend(['-USEFLATIM', '0'])
                    continue
                elif match_class == 'thput':
                    # Try to find a suitable object frame instead
                    filename_match = self.match_link(fits, 'thput_object')
                    if filename_match is None:
                        # Still nothing
                        print ('Warning: Offsky (or substitute) frame not '
                               'found. Turning off throughput calibration.')
                        options.extend('THRUPUT', '0')
                        continue
                else:
                    # Anything else missing is fatal
                    raise MatchException('No matching ' + match_class +
                                         ' found for ' + fits.filename)
            options.extend(['-'+match_class.upper()+'_FILENAME',
                            filename_match])
            if filename_match is not None:
                # Note we can't use else for the above line, because
                # filename_match might have changed
                options.extend(['-'+match_class.upper()+'_FILENAME',
                                filename_match])
        # All options have been set, so run 2dfdr
<<<<<<< HEAD
        self.run_2dfdr_single(fits, overwrite, options)
        if fits.ndf_class == 'MFFFF' and tlm and not leave_reduced:
            os.remove(fits.reduced_path)
=======
        self.run_2dfdr_single(ff, options)
        if (ff.ndf_class == 'MFFFF' and tlm and not leave_reduced and
            os.path.exists(ff.reduced_path)):
            os.remove(ff.reduced_path)
>>>>>>> 7e4f359c
        return

    def extra_options(self, fits):
        """Return a list of extra reduction options suitable for the file."""
        options = []
        if fits.ndf_class == 'MFOBJECT' and fits.exposure <= 899.0:
            # Use offsky throughput values for short exposures
            options.extend(['-TPMETH', 'OFFSKY'])
        return options

    def run_2dfdr_single(self, fits, options=None):
        """Run 2dfdr on a single FITS file."""
        print 'Reducing file:', fits.filename
        if fits.ndf_class == 'BIAS':
            task = 'reduce_bias'
        elif fits.ndf_class == 'DARK':
            task = 'reduce_dark'
        elif fits.ndf_class == 'LFLAT':
            task = 'reduce_lflat'
        elif fits.ndf_class == 'MFFFF':
            task = 'reduce_fflat'
        elif fits.ndf_class == 'MFARC':
            task = 'reduce_arc'
        elif fits.ndf_class == 'MFSKY':
            task = 'reduce_sky'
        elif fits.ndf_class == 'MFOBJECT':
            task = 'reduce_object'
        else:
            raise ValueError('Unrecognised NDF_CLASS')
        command = ['drcontrol', task, fits.filename,
                   '-idxfile', IDX_FILES[fits.ccd]]
        if options is not None:
            command.extend(options)
        with self.visit_dir(fits.reduced_dir):
            with open(os.devnull, 'w') as f:
                subprocess.call(command, stdout=f)
        self.cleanup()
        return

    def run_2dfdr_auto(self, dirname):
        """Run 2dfdr in auto mode in the specified directory."""
        # First find a file in that directory to get the date and ccd
        for fits in self.file_list:
            if os.path.realpath(dirname) == os.path.realpath(fits.reduced_dir):
                date_ccd = fits.filename[:6]
                break
        else:
            # No known files in that directory, best not do anything
            return
        with self.visit_dir(dirname):
            # Make the 2dfdr AutoScript
            script = ['AutoScript:SetAutoUpdate ' + date_ccd,
                      'AutoScript:InvokeButton .auto.buttons.update',
                      'AutoScript:InvokeButton .auto.buttons.start']
            script_filename = '2dfdr_script.tcl'
            f_script = open(script_filename, 'w')
            f_script.write('\n'.join(script))
            f_script.close()
            # Run 2dfdr
            idx_file = self.idx_files[date_ccd[-1]]
            command = ['drcontrol',
                       idx_file,
                       '-AutoScript',
                       '-ScriptName',
                       script_filename]
            print 'Running 2dfdr in', dirname
            with open(os.devnull, 'w') as f:
                subprocess.call(command, stdout=f)
            # Clean up
            os.remove(script_filename)
        return

    def run_2dfdr_combine(self, file_iterable, output_path):
        """Use 2dfdr to combine the specified FITS files."""
        output_dir, output_filename = os.path.split(output_path)
        # Need to extend the default timeout value; set to 5 hours here
        timeout = '300'
        # Write the 2dfdr AutoScript
        script = []
        for fits in file_iterable:
            script.append('lappend glist ' +
                          os.path.relpath(fits.reduced_path, output_dir))
        if len(script) < 2:
            raise ValueError('Need at least 2 files to combine!')
        script.extend(['proc Quit {status} {',
                       '    global Auto',
                       '    set Auto(state) 0',
                       '}',
                       'set task DREXEC1',
                       'global Auto',
                       'set Auto(state) 1',
                       ('ExecCombine $task $glist ' + output_filename +
                        ' -success Quit')])
        script_filename = '2dfdr_script.tcl'
        with self.visit_dir(output_dir):
            # Print the script to file
            f_script = open(script_filename, 'w')
            f_script.write('\n'.join(script))
            f_script.close()
            # Run 2dfdr
            command = ['drcontrol',
                       '-AutoScript',
                       '-ScriptName',
                       script_filename,
                       '-Timeout',
                       timeout]
            print 'Combining files to create', output_path
            with open(os.devnull, 'w') as f:
                subprocess.call(command, stdout=f)
            # Clean up
            os.remove(script_filename)
        return

    def files(self, ndf_class=None, date=None, plate_id=None,
              plate_id_short=None, field_no=None, field_id=None,
              ccd=None, exposure_str=None, do_not_use=None,
              min_exposure=None, max_exposure=None,
              reduced_dir=None, reduced=None, tlm_created=None,
              flux_calibrated=None, telluric_corrected=None,
              spectrophotometric=None, name=None):
        """Generator for FITS files that satisfy requirements."""
        for fits in self.file_list:
            if fits.ndf_class is None:
                continue
            if ((ndf_class is None or fits.ndf_class in ndf_class) and
                (date is None or fits.date in date) and
                (plate_id is None or fits.plate_id in plate_id) and
                (plate_id_short is None or
                 fits.plate_id_short in plate_id_short) and
                (field_no is None or fits.field_no == field_no) and
                (field_id is None or fits.field_id in field_id) and
                (ccd is None or fits.ccd in ccd) and
                (exposure_str is None or fits.exposure_str in exposure_str) and
                (do_not_use is None or fits.do_not_use == do_not_use) and
                (min_exposure is None or fits.exposure >= min_exposure) and
                (max_exposure is None or fits.exposure <= max_exposure) and
                (reduced_dir is None or
                 os.path.realpath(reduced_dir) ==
                 os.path.realpath(fits.reduced_dir)) and
                (reduced is None or
                 (reduced and os.path.exists(fits.reduced_path)) or
                 (not reduced and not os.path.exists(fits.reduced_path))) and
                (tlm_created is None or
                 (tlm_created and hasattr(fits, 'tlm_path') and
                  os.path.exists(fits.tlm_path)) or
                 (not tlm_created and hasattr(fits, 'tlm_path') and
                  not os.path.exists(fits.tlm_path))) and
                (flux_calibrated is None or
                 (flux_calibrated and hasattr(fits, 'fluxcal_path') and
                  os.path.exists(fits.fluxcal_path)) or
                 (not flux_calibrated and hasattr(fits, 'fluxcal_path') and
                  not os.path.exists(fits.fluxcal_path))) and
                (telluric_corrected is None or
                 (telluric_corrected and hasattr(fits, 'telluric_path') and
                  os.path.exists(fits.telluric_path)) or
                 (not telluric_corrected and hasattr(fits, 'telluric_path') and
                  not os.path.exists(fits.telluric_path))) and
                (spectrophotometric is None or
                 (hasattr(fits, 'spectrophotometric') and
                  (fits.spectrophotometric == spectrophotometric))) and
                (name is None or fits.name in name)):
                yield fits
        return

    def ccds(self, do_not_use=False):
        """Generator for ccd names in the data."""
        ccd_list = []
        for fits in self.files(do_not_use=do_not_use):
            if fits.ccd not in ccd_list:
                ccd_list.append(fits.ccd)
                yield fits.ccd
        return

    def reduced_dirs(self, dir_type=None, **kwargs):
        """Generator for reduced directories containing particular files."""
        reduced_dir_list = []
        if dir_type is None:
            ndf_class = None
        else:
            ndf_class = {'bias': 'BIAS',
                         'dark': 'DARK',
                         'lflat': 'LFLAT',
                         'calibrators': ['MFFFF', 'MFARC', 'MFSKY'],
                         'object': 'MFOBJECT',
                         'mffff': 'MFFFF',
                         'mfarc': 'MFARC',
                         'mfsky': 'MFSKY',
                         'mfobject': 'MFOBJECT',
                         'spectrophotometric': 'MFOBJECT'}[dir_type.lower()]
        for fits in self.files(ndf_class=ndf_class, **kwargs):
            if (dir_type.lower() == 'spectrophotometric' and
                (fits.name == 'main' or 'ngc' in fits.name.lower())):
                # This is a galaxy field, not a spectrophotometric standard
                continue
            if fits.reduced_dir not in reduced_dir_list:
                reduced_dir_list.append(fits.reduced_dir)
                yield fits.reduced_dir
        return

    def dark_exposure_strs(self, ccd, do_not_use=False):
        """Generator for dark exposure strings for a given ccd name."""
        exposure_str_list = []
        for fits in self.files(ndf_class='DARK', ccd=ccd,
                               do_not_use=do_not_use):
            if fits.exposure_str not in exposure_str_list:
                exposure_str_list.append(fits.exposure_str)
                yield fits.exposure_str
        return

    def combined_filenames_paths(self, calibrator_type, do_not_use=False):
        """Generator for filename and path of XXXXcombined.fits files."""
        self.check_calibrator_type(calibrator_type)
        for ccd in self.ccds(do_not_use=do_not_use):
            if calibrator_type.lower() == 'bias':
                yield (ccd,
                       None,
                       self.bias_combined_filename(),
                       self.bias_combined_path(ccd))
            elif calibrator_type.lower() == 'dark':
                for exposure_str in self.dark_exposure_strs(
                        ccd, do_not_use=do_not_use):
                    yield (ccd,
                           exposure_str,
                           self.dark_combined_filename(exposure_str),
                           self.dark_combined_path(ccd, exposure_str))
            elif calibrator_type.lower() == 'lflat':
                yield (ccd,
                       None,
                       self.lflat_combined_filename(),
                       self.lflat_combined_path(ccd))
        return

    @contextmanager
    def visit_dir(self, dir_path):
        """Context manager to temporarily visit a directory."""
        os.chdir(dir_path)
        yield
        os.chdir(self.cwd)

    def cleanup(self):
        """Clean up 2dfdr rubbish."""
        with open(os.devnull, 'w') as f:
            subprocess.call(['cleanup'], stdout=f)
        os.chdir(self.cwd)
        return

    def matchmaker(self, fits, match_class):
        """Return the file that should be used to help reduce the FITS file.

        match_class is one of the following:
        tlmap -- Find a tramline map
        wavel -- Find a reduced arc file
        fflat -- Find a reduced fibre flat field
        thput -- Find a reduced offset sky (twilight) file
        thput_object -- As thput, but find a suitable object frame
        bias  -- Find a combined bias frame
        dark  -- Find a combined dark frame
        lflat -- Find a combined long-slit flat frame
        fcal  -- Find a reduced spectrophotometric standard star frame

        The return type depends on what is asked for:
        tlmap, wavel, fflat, thput, thput_object, fcal -- A FITS file object
        bias, dark, lflat       -- The path to the combined file
        """
        fits_match = None
        # The following are the things that could potentially be matched
        date = None
        plate_id = None
        field_id = None
        ccd = None
        exposure_str = None
        min_exposure = None
        max_exposure = None
        reduced_dir = None
        reduced = None
        tlm_created = None
        flux_calibrated = None
        telluric_corrected = None
        spectrophotometric = None
        # Define some functions for figures of merit
        time_difference = lambda fits, fits_test: (
            abs(fits_test.epoch - fits.epoch))
        recent_reduction = lambda fits, fits_test: (
            -1.0 * os.stat(fits_test.reduced_path).st_mtime)
        def time_difference_min_exposure(min_exposure):
            def retfunc(fits, fits_test):
                if fits_test.exposure <= min_exposure:
                    return np.inf
                else:
                    return time_difference(fits, fits_test)
            return retfunc
        # Determine what actually needs to be matched, depending on match_class
        if match_class.lower() == 'tlmap':
            # Find a tramline map, so need a fibre flat field
            ndf_class = 'MFFFF'
            date = fits.date
            plate_id = fits.plate_id
            field_id = fits.field_id
            ccd = fits.ccd
            tlm_created = True
            fom = time_difference
        elif match_class.lower() == 'wavel':
            # Find a reduced arc field
            ndf_class = 'MFARC'
            date = fits.date
            plate_id = fits.plate_id
            field_id = fits.field_id
            ccd = fits.ccd
            reduced = True
            fom = time_difference
        elif match_class.lower() == 'fflat':
            # Find a reduced fibre flat field
            ndf_class = 'MFFFF'
            date = fits.date
            plate_id = fits.plate_id
            field_id = fits.field_id
            ccd = fits.ccd
            reduced = True
            fom = time_difference
        elif match_class.lower() == 'thput':
            # Find a reduced offset sky field
            ndf_class = 'MFSKY'
            date = fits.date
            plate_id = fits.plate_id
            field_id = fits.field_id
            ccd = fits.ccd
            reduced = True
            fom = recent_reduction
        elif match_class.lower() == 'thput_object':
            # Find a reduced object field to take the throughput from
            ndf_class = 'MFOBJECT'
            date = fits.date
            plate_id = fits.plate_id
            field_id = fits.field_id
            ccd = fits.ccd
            reduced = True
            fom = time_difference_min_exposure(899.0)
        elif match_class.lower() == 'fcal':
            # Find a spectrophotometric standard star
            ndf_class = 'MFOBJECT'
            date = fits.date
            ccd = fits.ccd
            reduced = True
            spectrophotometric = True
            fom = time_difference
        elif match_class.lower() == 'bias':
            # Just return the standard BIAScombined filename
            filename = self.bias_combined_filename()
            if os.path.exists(os.path.join(fits.reduced_dir, filename)):
                return filename
            else:
                return None
        elif match_class.lower() == 'dark':
            # This works a bit differently. Return the filename of the
            # combined dark frame with the closest exposure time.
            best_fom = np.inf
            for exposure_str in self.dark_exposure_strs(ccd=fits.ccd):
                test_fom = abs(float(exposure_str) - fits.exposure)
                if test_fom < best_fom:
                    exposure_str_match = exposure_str
                    best_fom = test_fom
            filename = self.dark_combined_filename(exposure_str_match)
            if os.path.exists(os.path.join(fits.reduced_dir, filename)):
                return filename
            else:
                return None
        elif match_class.lower() == 'lflat':
            # Just return the standard LFLATcombined filename
            filename = self.lflat_combined_filename()
            if os.path.exists(os.path.join(fits.reduced_dir, filename)):
                return filename
            else:
                return None
        else:
            raise ValueError('Unrecognised match_class')
        # Perform the match
        best_fom = np.inf
        for fits_test in self.files(
                ndf_class=ndf_class,
                date=date,
                plate_id=plate_id,
                field_id=field_id,
                ccd=ccd,
                exposure_str=exposure_str,
                min_exposure=min_exposure,
                max_exposure=max_exposure,
                reduced_dir=reduced_dir,
                reduced=reduced,
                tlm_created=tlm_created,
                flux_calibrated=flux_calibrated,
                telluric_corrected=telluric_corrected,
                spectrophotometric=spectrophotometric,
                do_not_use=False,
                ):
            test_fom = fom(fits, fits_test)
            if test_fom < best_fom:
                fits_match = fits_test
                best_fom = test_fom
        return fits_match

    def match_link(self, fits, match_class):
        """Match and make a link to a file, and return the filename."""
        fits_match = self.matchmaker(fits, match_class)
        if fits_match is None:
            # No match was found, send the lack of match onwards
            return None
        if match_class.lower() in ['bias', 'dark', 'lflat']:
            # matchmaker returns a filename in these cases; send it straight on
            filename = fits_match
        elif match_class.lower() == 'tlmap':
            filename = fits_match.tlm_filename
        else:
            filename = fits_match.reduced_filename
        if match_class.lower() in ['tlmap', 'fflat', 'wavel', 'thput',
                                   'thput_object']:
            # These are the cases where we do want to make a link
            link_path = os.path.join(fits.reduced_dir, filename)
            source_path = os.path.join(fits_match.reduced_dir, filename)
            raw_link_path = os.path.join(fits.reduced_dir, fits_match.filename)
            raw_source_path = os.path.join(fits_match.raw_dir,
                                           fits_match.filename)
            # If the link path is occupied by a link, delete it
            # Leave actual files in place
            if os.path.islink(link_path):
                os.remove(link_path)
            if os.path.islink(raw_link_path):
                os.remove(raw_link_path)
            # Make a link, unless the file is already there
            if not os.path.exists(link_path):
                os.symlink(os.path.relpath(source_path, fits.reduced_dir),
                           link_path)
            if not os.path.exists(raw_link_path):
                os.symlink(os.path.relpath(raw_source_path, fits.reduced_dir),
                           raw_link_path)
        return filename

class FITSFile:
    """Holds information about a FITS file to be copied."""

    def __init__(self, input_path):
        self.input_path = input_path
        self.source_path = os.path.realpath(input_path)
        self.filename = os.path.basename(self.source_path)
        self.filename_root = self.filename[:self.filename.rfind('.')]
        try:
            self.hdulist = pf.open(self.source_path)
        except IOError:
            self.ndf_class = None
            return
        self.set_ndf_class()
        self.set_reduced_filename()
        self.set_date()
        if self.ndf_class and self.ndf_class not in ['BIAS', 'DARK', 'LFLAT']:
            self.set_fibres_extno()
            self.set_plate_id()
            self.set_plate_id_short()
            self.set_field_no()
            self.set_field_id()
        else:
            self.fibres_extno = None
            self.plate_id = None
            self.plate_id_short = None
            self.field_no = None
            self.field_id = None
        self.set_ccd()
        self.set_coords()
        self.set_exposure()
        self.set_epoch()
        self.set_do_not_use()
        self.set_coords_flags()
        self.hdulist.close()
        del self.hdulist

    def set_ndf_class(self):
        """Save the NDF_CLASS of an AAT fits file."""
        for hdu in self.hdulist:
            if ('EXTNAME' in hdu.header.keys() and
                (hdu.header['EXTNAME'] == 'STRUCT.MORE.NDF_CLASS' or
                 hdu.header['EXTNAME'] == 'NDF_CLASS')):
                # It has a class
                self.ndf_class = hdu.data['NAME'][0]
                break
        else:
            self.ndf_class = None

    def set_reduced_filename(self):
        """Set the filename for the reduced file."""
        self.reduced_filename = self.filename_root + 'red.fits'
        if self.ndf_class == 'MFFFF':
            self.tlm_filename = self.filename_root + 'tlm.fits'
        elif self.ndf_class == 'MFOBJECT':
            self.fluxcal_filename = self.filename_root + 'fcal.fits'
            self.telluric_filename = self.filename_root + 'sci.fits'
        return

    def set_date(self):
        """Save the observation date as a 6-digit string yymmdd."""
        try:
            file_orig = self.hdulist[0].header['FILEORIG']
            finish = file_orig.rfind('/', 0, file_orig.rfind('/'))
            self.date = file_orig[finish-6:finish]
        except KeyError:
            self.date = None
        return

    def set_fibres_extno(self):
        """Save the extension number for the fibre table."""
        self.fibres_extno = find_fibre_table(self.hdulist)
	
    def set_plate_id(self):
        """Save the plate ID."""
        self.plate_id = self.hdulist[self.fibres_extno].header['PLATEID']
        if self.plate_id == '':
            self.plate_id = 'none'

    def set_plate_id_short(self):
        """Save the shortened plate ID."""
        if self.plate_id == 'none':
            self.plate_id_short = 'none'
        else:
            finish = self.plate_id.find('_', self.plate_id.find('_')+1)
            self.plate_id_short = self.plate_id[:finish]

    def set_field_no(self):
        """Save the field number."""
        filename = self.hdulist[self.fibres_extno].header['FILENAME']
        if filename == '':
            self.field_no = 0
        else:
            start = filename.rfind('_f') + 2
            self.field_no = int(filename[start:filename.find('.', start)])

    def set_field_id(self):
        """Save the field ID."""
        if self.plate_id == 'none':
            self.field_id = 'none'
        else:
            start = len(self.plate_id_short)
            for i in range(self.field_no):
                start = self.plate_id.find('_', start) + 1
            finish = self.plate_id.find('_', start)
            if finish == -1:
                field_id = self.plate_id[start:]
            else:
                field_id = self.plate_id[start:finish]
            self.field_id = self.plate_id_short + '_' + field_id
        
    def set_coords(self):
        """Save the RA/Dec and config RA/Dec."""
        if self.ndf_class == 'MFOBJECT':
            header = self.hdulist[self.fibres_extno].header
            self.coords = \
                coord.ICRSCoordinates(ra=header['CENRA'],
                                      dec=header['CENDEC'],
                                      unit=(units.radian, units.radian))
            self.cfg_coords = \
                coord.ICRSCoordinates(ra=header['CFGCENRA'],
                                      dec=header['CFGCENDE'],
                                      unit=(units.radian, units.radian))
        else:
            self.coords = None
            self.cfg_coords = None
        return
    
    def set_ccd(self):
        """Set the CCD name."""
        if self.ndf_class:
            spect_id = self.hdulist[0].header['SPECTID']
            if spect_id == 'BL':
                self.ccd = 'ccd_1'
            elif spect_id == 'RD':
                self.ccd = 'ccd_2'
            else:
                self.ccd = 'unknown_ccd'
        else:
            self.ccd = None
        return

    def set_exposure(self):
        """Set the exposure time."""
        if self.ndf_class:
            self.exposure = self.hdulist[0].header['EXPOSED']
            self.exposure_str = '{:d}'.format(int(np.round(self.exposure)))
        else:
            self.exposure = None
            self.exposure_str = None
        return

    def set_epoch(self):
        """Set the observation epoch."""
        if self.ndf_class:
            self.epoch = self.hdulist[0].header['EPOCH']
        else:
            self.epoch = None
        return

    def set_do_not_use(self):
        """Set whether or not to use this file."""
        try:
            self.do_not_use = self.hdulist[0].header['DONOTUSE']
        except KeyError:
            # By default, don't use fast readout files
            self.do_not_use = (self.hdulist[0].header['SPEED'] != 'NORMAL')
        return

    def set_coords_flags(self):
        """Set whether coordinate corrections have been done."""
        try:
            self.coord_rot = self.hdulist[0].header['COORDROT']
        except KeyError:
            self.coord_rot = None
        try:
            self.coord_rev = self.hdulist[0].header['COORDREV']
        except KeyError:
            self.coord_rev = None
        return

    def make_reduced_link(self):
        """Make the link in the reduced directory."""
        if not os.path.exists(self.reduced_dir):
            os.makedirs(self.reduced_dir)
        if not os.path.exists(self.reduced_link):
            os.symlink(os.path.relpath(self.raw_path, self.reduced_dir),
                       self.reduced_link)
        return

    def reduce_options(self):
        """Return a dictionary of options used to reduce the file."""
        if not os.path.exists(self.reduced_path):
            return None
        return dict(pf.getdata(self.reduced_path, 'REDUCTION_ARGS'))

    def update_name(self, name):
        """Change the object name assigned to this file."""
        if self.name != name:
            # Update the FITS header
            self.add_header_item('MNGRNAME', name,
                                 'Object name set by SAMI manager')
            # Update the object
            self.name = name
        return

    def update_spectrophotometric(self, spectrophotometric):
        """Change the spectrophotometric flag assigned to this file."""
        if self.photometric != photometric:
            # Update the FITS header
            self.add_header_item('MNGRSPMS', spectrophotometric,
                                 'Flag set if a spectrophotometric star')
            # Update the object
            self.spectrophotometric = spectrophotometric
        return

    def update_do_not_use(self, do_not_use):
        """Change the do_not_use flag assigned to this file."""
        if self.do_not_use != do_not_use:
            # Update the FITS header
            self.add_header_item('DONOTUSE', do_not_use,
                                 'Do Not Use flag for SAMI manager')
            # Update the object
            self.do_not_use = do_not_use
            # Update the file system
            if do_not_use:
                if os.path.exists(self.reduced_link):
                    os.remove(self.reduced_link)
            else:
                self.make_reduced_link()
        return

    def add_header_item(self, key, value, comment=None):
        """Add a header item to the FITS file."""
        if comment is None:
            value_comment = value
        else:
            value_comment = (value, comment)
        hdulist = pf.open(self.raw_path, 'update',
                          do_not_scale_image_data=True)
        hdulist[0].header[key] = value_comment
        hdulist.close()
        return


class MatchException(Exception):
    """Exception raised when no matching calibrator is found."""
    pass<|MERGE_RESOLUTION|>--- conflicted
+++ resolved
@@ -738,23 +738,16 @@
         self.cube(overwrite, **kwargs)
         return
 
-<<<<<<< HEAD
     def reduce_file(self, fits, overwrite=False, tlm=False,
                     leave_reduced=False):
-        """Select appropriate options and reduce the given file."""
-        if fits.ndf_class == 'MFFFF' and tlm:
-            target = fits.tlm_path
-=======
-    def reduce_file(self, ff, overwrite=False, tlm=False, leave_reduced=False):
         """Select appropriate options and reduce the given file.
 
         For MFFFF files, if tlm is True then a tramline map is produced; if it
         is false then a full reduction is done. If tlm is True and leave_reduced
         is false, then any reduced MFFFF produced as a side-effect will be
         removed."""
-        if ff.ndf_class == 'MFFFF' and tlm:
-            target = ff.tlm_path
->>>>>>> 7e4f359c
+        if fits.ndf_class == 'MFFFF' and tlm:
+            target = fits.tlm_path
         else:
             target = fits.reduced_path
         if os.path.exists(target) and not overwrite:
@@ -820,16 +813,10 @@
                 options.extend(['-'+match_class.upper()+'_FILENAME',
                                 filename_match])
         # All options have been set, so run 2dfdr
-<<<<<<< HEAD
-        self.run_2dfdr_single(fits, overwrite, options)
-        if fits.ndf_class == 'MFFFF' and tlm and not leave_reduced:
+        self.run_2dfdr_single(fits, options)
+        if (fits.ndf_class == 'MFFFF' and tlm and not leave_reduced and
+            os.path.exists(fits.reduced_path)):
             os.remove(fits.reduced_path)
-=======
-        self.run_2dfdr_single(ff, options)
-        if (ff.ndf_class == 'MFFFF' and tlm and not leave_reduced and
-            os.path.exists(ff.reduced_path)):
-            os.remove(ff.reduced_path)
->>>>>>> 7e4f359c
         return
 
     def extra_options(self, fits):
