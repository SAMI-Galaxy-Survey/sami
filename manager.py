--- conflicted
+++ resolved
@@ -143,15 +143,9 @@
         return coord.SkyCoord(*args, frame='icrs', **kwargs)
 
 
-<<<<<<< HEAD
 IDX_FILES_SLOW = {'580V': 'sami580V_v1_7.idx',
                   '1500V': 'sami1500V_v1_5.idx',
                   '1000R': 'sami1000R_v1_7.idx'}
-=======
-IDX_FILES_SLOW = {'580V': 'sami580V_v1_6.idx',
-                  '1500V': 'sami1500V_v1_6.idx',
-                  '1000R': 'sami1000R_v1_6.idx'}
->>>>>>> 8bf766c7
 
 IDX_FILES_FAST = {'580V': 'sami580V.idx',
                   '1500V': 'sami1500V.idx',
@@ -2669,11 +2663,8 @@
         """Record information about dust in the output datacubes."""
         groups = self.group_files_by(
             'field_id', ccd='ccd_1', ndf_class='MFOBJECT', do_not_use=False,
-<<<<<<< HEAD
             reduced=True, name=name, include_linked_managers = True, **kwargs)
-=======
-            reduced=True, name=name, include_linked_managers=True, **kwargs)
->>>>>>> 8bf766c7
+
         for (field_id,), fits_list in groups.items():
             table = pf.getdata(fits_list[0].reduced_path, 'FIBRES_IFU')
             objects = table['NAME'][table['TYPE'] == 'P']
