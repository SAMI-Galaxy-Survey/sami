--- conflicted
+++ resolved
@@ -63,12 +63,7 @@
 from glob import glob
 from pydoc import pager
 import itertools
-<<<<<<< HEAD
-import code
-=======
 import datetime
->>>>>>> 8c6a4bd1
-
 import astropy.coordinates as coord
 from astropy import units
 import astropy.io.fits as pf
