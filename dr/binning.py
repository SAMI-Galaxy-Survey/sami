--- conflicted
+++ resolved
@@ -38,14 +38,10 @@
 from scipy.ndimage.filters import median_filter
 from scipy.ndimage.measurements import label
 from . import voronoi_2d_binning_wcovar
-<<<<<<< HEAD
-import code
-
-import code
-=======
+
 from ..utils.other import hg_changeset
 from astropy.table import Table
->>>>>>> 53a51e8e
+
 
 def bin_cube_pair(path_blue, path_red, name=None, **kwargs):
     """Calculate bins, do binning and save results for a pair of cubes."""
