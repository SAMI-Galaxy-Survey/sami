--- conflicted
+++ resolved
@@ -163,11 +163,7 @@
     fibre_table_extension = hdulist[find_fibre_table(hdulist)]
     new_extension = fibre_table_extension.copy()
     # Name the extension so it can be found later
-<<<<<<< HEAD
-    new_extension.name = 'OLD_COORDS'
-=======
     new_extension.header['EXTNAME'] = 'OLD_COORDS'
->>>>>>> ef8a649c
     hdulist.append(new_extension)
     return
     
