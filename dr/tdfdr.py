--- conflicted
+++ resolved
@@ -33,13 +33,10 @@
 import shutil
 import re
 from contextlib import contextmanager
-<<<<<<< HEAD
+import asyncio
+from asyncio.subprocess import PIPE
 import six
 import shutil
-=======
-import asyncio
-from asyncio.subprocess import PIPE
->>>>>>> d516ac0e
 
 # Set up logging
 from .. import slogging
@@ -66,15 +63,6 @@
 except (AssertionError, TypeError):
     raise ImportError("2dfdr requires a working DISPLAY. If you are running remotely, try enabling X-forwarding.")
 
-if six.PY2:
-    # Python 2 doesn't have TemporaryDirectory, so we backport it here:
-    @contextmanager
-    def TemporaryDirectory():
-        dir_name = tempfile.mkdtemp()
-        yield dir_name
-        shutil.rmtree(dir_name)
-else:
-    TemporaryDirectory = tempfile.TemporaryDirectory
 
 
 @asyncio.coroutine
@@ -85,16 +73,12 @@
     log.debug("Starting async processs: %s", formatted_command)
 
     # Create subprocess
-<<<<<<< HEAD
-    stdout = subprocess.check_output(command_line, stderr=None, **kwargs)
-=======
     proc = yield from asyncio.create_subprocess_exec(*command_line, stdout=PIPE, stderr=PIPE, **kwargs)
 
     log.debug("Waiting for finish of async processs: %s", formatted_command)
 
     # Wait (asyncronously) for process to complete and capture stdout (stderr is none unless it is also piped above).
     stdout, stderr = (yield from proc.communicate())
->>>>>>> d516ac0e
     log.debug("Async process finished: %s", formatted_command)
 
     stdout = stdout.decode("utf-8")
@@ -113,7 +97,7 @@
 def call_2dfdr_reduce(dirname, options=None):
     """Call 2dfdr in pipeline reduction mode using `aaorun`"""
     # Make a temporary directory with a unique name for use as IMP_SCRATCH
-    with TemporaryDirectory() as imp_scratch:
+    with tempfile.TemporaryDirectory() as imp_scratch:
 
         command_line = [COMMAND_REDUCE]
         if options is not None:
@@ -143,7 +127,7 @@
 def call_2dfdr_gui(dirname, options=None):
     """Call 2dfdr in GUI mode using `drcontrol`"""
     # Make a temporary directory with a unique name for use as IMP_SCRATCH
-    with TemporaryDirectory() as imp_scratch:
+    with tempfile.TemporaryDirectory() as imp_scratch:
 
         command_line = [COMMAND_GUI]
         if options is not None:
