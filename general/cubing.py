import pylab as py
import numpy as np
import scipy as sp

import astropy.io.fits as pf
import astropy.wcs as pw

import itertools
import os
import sys
import datetime

# Cross-correlation function from scipy.signal (slow)
from scipy.signal import correlate

# Import the sigma clipping algorithm from astropy
from astropy.stats import sigma_clip

# Attempt to import bottleneck to improve speed, but fall back to old routines
# if bottleneck isn't present
try:
<<<<<<< HEAD
    from bottleneck import nanmedian, nansum, nanmean
except:
    from scipy.stats import nanmedian, nanmean
=======
    from bottleneck import nanmedian, nansum
except:
    from scipy.stats import nanmedian
>>>>>>> 2adf747e
    nansum = np.nansum


# Utils code.
from .. import utils
from .. import samifitting as fitting
from ..utils.mc_adr import DARCorrector

# importing everything defined in the config file
from ..config import *

"""
This module covers functions required to create cubes from a dithered set of RSS frames.

USAGE:
The relevant function is dithered_cube_from_rss. It has the following inputs:

inlist: A text file with a list of RSS frames (one per line, typically a dither set) for which to make cubes.
sample_size: Size of the output pixel (defaults to 0.5 arcseconds).
objects: Which objects to make cubes for. Default is all objects, or provide a list of strings.
plot: Make plots? Defaults to True.
write: Write FITS files of the resulting data cubes? Defaults to False.

Example call 1:

dithered_cube_from_rss('all_rss_files.list', write=True)

will make cubes for all objects with the default output pixel size and writes the files to disk.

Example call 2:

dithered_cube_from_rss('all_rss_files.list', sample_size=0.8, write=True)

Varies the sample size from above.

"""

HG_CHANGESET = utils.hg_changeset(__file__)

epsilon = np.finfo(np.float).eps
# Store the value of epsilon for quick access.

def get_object_names(infile):
    """Get the object names observed in the file infile."""

    # Open up the file and pull out list of observed objects.
    table=pf.open(infile)[2].data
    names=table.field('NAME')

    # Find the set of unique values in names
    names_unique=list(set(names))

    # Pick out the object names, rejecting SKY and empty strings
    object_names_unique = [s for s in names_unique if s.startswith('SKY')==False and len(s)>0]

    return object_names_unique

def get_probe(infile, object_name, verbose=True):
    """ This should read in the RSS files and return the probe number the object was observed in"""

    # First find the IFU the object was returned in
    hdulist=pf.open(infile)
    fibre_table=hdulist['FIBRES_IFU'].data
    
    mask_name=fibre_table.field('NAME')==object_name

    table_short=fibre_table[mask_name]

    # Now find the ifu the galaxy was observed with in this file
    ifu_array=table_short.field('PROBENUM')

    # The ifu
    ifu=ifu_array[0]

    if verbose==True:
        print "Object", object_name, "was observed in IFU", ifu, "in file", infile

    hdulist.close()

    # Return the probe number
    return ifu

<<<<<<< HEAD
def dithered_cubes_from_rss_files(inlist, sample_size=0.5, objects='all', plot=True, write=False):
=======
def dithered_cubes_from_rss_files(inlist, sample_size=0.5, drop_factor=0.5, objects='all', clip=True, plot=True, write=False):
>>>>>>> 2adf747e
    """A wrapper to make a cube from reduced RSS files. Only input files that go together - ie have the same objects."""

    start_time = datetime.datetime.now()

<<<<<<< HEAD
=======
    print str(sample_size)

>>>>>>> 2adf747e
    # Set a few numpy printing to terminal things
    np.seterr(divide='ignore', invalid='ignore') # don't print division or invalid warnings.
    np.set_printoptions(linewidth=120) # can also use to set precision of numbers printed to screen

    # Read in the list of all the RSS files input by the user.
    files=[]
    for line in open(inlist):
        cols=line.split(' ')
        cols[0]=str.strip(cols[0])

        files.append(np.str(cols[0]))
        
    n_files = len(files)

    # For first file get the names of galaxies observed - assuming these are the same in all RSS files.
    if objects=='all':
        object_names=get_object_names(files[0])
    else:
        object_names=objects
        
    print "--------------------------------------------------------------"
    print "The following objects will be cubed:"
    print

    for name in object_names:
        print name

    print "--------------------------------------------------------------"

    for name in object_names:

        print
        print "--------------------------------------------------------------"
        print "Starting with object:", name
<<<<<<< HEAD
        
        ifu_list = []
        
        for j in xrange(len(files)):
            ifu_list.append(utils.IFU(files[j], name, flag_name=True))
    
        flux_cube, var_cube, weight_cube, diagnostics = dithered_cube_from_rss(ifu_list,sample_size=sample_size, plot=plot, write=write)
        
        
        if write==True:
=======
        print
        
        ifu_list = []
        
        for j in xrange(len(files)):
            ifu_list.append(utils.IFU(files[j], name, flag_name=True))

        # Call dithered_cube_from_rss to create the flux, variance and weight cubes for the object.
        flux_cube, var_cube, weight_cube, diagnostics = dithered_cube_from_rss(ifu_list, sample_size=sample_size,
                                          drop_factor=drop_factor, clip=clip, plot=plot)
        
        # Write out FITS files.
        if write==True:

            # First check if the object directory already exisit or not.
            if os.path.isdir(name):
                print "Directory Exists", name
                print "Writing files to the existing directory"
            else:
                print "Making directory", name
                os.mkdir(name)
            
>>>>>>> 2adf747e
            # NOTE - At this point we will want to generate accurate WCS information and create a proper header.
            # The addition of ancillary data to the header will be valuable. I think the creation of the header should
            # be separated off into a separate function (make_cube_header?)
            
            # This could proceed several ways, depending on what the WCS coders want from us and what we want back.
            # Need to liase.
    
            # For now create a rudimentary WCS with ONLY the correct wavelength scale.
    
            # First get some info from one of the headers.
            list1=pf.open(files[0])
            hdr=list1[0].header
    
            grating=hdr['GRATID']
    
            if grating=='580V':
                print "Files are blue."
                arm='blue'
                
            elif grating=='1000R':
                print "Files are red."
                arm='red'
                
            else:
                print "I've no idea what grating you used, you crazy person!"
                arm='unknown'
    
            # Create the wcs.
            wcs_new=pw.WCS(naxis=3)
            wcs_new.wcs.crpix = [1, 1, hdr['CRPIX1']]
            print sample_size
            #print str(sample_size)
            wcs_new.wcs.cdelt = np.array([sample_size, sample_size, hdr['CDELT1']])
            wcs_new.wcs.crval = [1, 1, hdr['CRVAL1']]
            wcs_new.wcs.ctype = ["ARCSEC", "ARCSEC", hdr['CTYPE1']]
            wcs_new.wcs.equinox = 2000
            
            # Create a header
            hdr_new=wcs_new.to_header()
            
            # Add the name to the header
            hdr_new.update('NAME', name, 'Object ID')
    
            # Add the mercurial changeset ID to the header
            hdr_new.update('HGCUBING', HG_CHANGESET, 'Hg changeset ID for cubing code')
    
            # Put the RSS files into the header
            for num in xrange(len(files)):
                #print files[num]
                rss_key='HIERARCH RSS_FILE '+str(num+1)
                rss_string='Input RSS file '+str(num+1)
                hdr_new.update(rss_key, os.path.basename(files[num]), rss_string)
            
            # Create HDUs for each cube - note headers generated automatically for now.
            # Note - there is a 90-degree rotation in the cube, which I can't track down. I'm rolling the axes before
            # writing the FITS files to compensate.
            hdu1=pf.PrimaryHDU(np.transpose(flux_cube, (2,0,1)), hdr_new)
            hdu2=pf.ImageHDU(np.transpose(var_cube, (2,0,1)), name='VARIANCE')
            hdu3=pf.ImageHDU(np.transpose(weight_cube, (2,0,1)), name='WEIGHT')
                
            # Put individual HDUs into a HDU list
            hdulist=pf.HDUList([hdu1,hdu2,hdu3])
        
            # Write to FITS file.
            # NOTE - In here need to add the directory structure for the cubes.
            outfile_name=str(name)+'_'+str(arm)+'_'+str(len(files))+'.fits'
<<<<<<< HEAD
            print "Writing", outfile_name
            "--------------------------------------------------------------"
            hdulist.writeto(outfile_name)
=======
            outfile_name_full=os.path.join(name, outfile_name)

            print "Writing", outfile_name_full
            "--------------------------------------------------------------"
            hdulist.writeto(outfile_name_full)
>>>>>>> 2adf747e
    
            # Close the open file
            list1.close()
            
    print("Time dithered_cubes_from_files wall time: {0}".format(datetime.datetime.now() - start_time))


<<<<<<< HEAD
def dithered_cube_from_rss(ifu_list, sample_size=0.5, plot=True, write=False, offsets='fit'):
        
    # When resampling need to know the size of the grid in square output pixels
    # @TODO: Compute the size of the grid instead of hard code it!
    size_of_grid=40 
    

    diagnostic_info = {}

    n_obs = len(ifu_list)
    # Number of observations/files
    
    n_slices = np.shape(ifu_list[0].data)[1]
    # The number of wavelength slices
    
    n_fibres = ifu_list[0].data.shape[0]
    # Number of fibres

    # Create an instance of SAMIDrizzler for use later to create individual overlap maps for each fibre.
    # The attributes of this instance don't change from ifu to ifu.
    overlap_maps=SAMIDrizzler(sample_size, size_of_grid, n_obs * n_fibres)

    # Empty lists for positions and data. Could be arrays, might be faster? Should test...
    xfibre_all=[]
    yfibre_all=[]
    data_all=[]
    var_all=[]

    ifus_all=[]

    # The following loop:
    #
    #   2. Uses a Centre of Mass to as an initial guess to gaussian fit the position 
    #      of the object within the bundle
    #   3. Computes the positions of the fibres within each file including an offset
    #      for the galaxy position from the gaussian fit (e.g., everything is now on 
    #      the same coordiante system.
    #

    for j in xrange(n_obs):

        # Get the data.
        galaxy_data=ifu_list[j]
        
        # Smooth the spectra and median.
        data_smoothed=np.zeros_like(galaxy_data.data)
        for p in xrange(np.shape(galaxy_data.data)[0]):
            data_smoothed[p,:]=utils.smooth(galaxy_data.data[p,:], 10) #default hanning

        # Collapse the smoothed data over a large wavelength range to get continuum data
        data_med=nanmedian(data_smoothed[:,300:1800], axis=1)

        # Pick out only good fibres (i.e. those allocated as P)
        goodfibres=np.where(galaxy_data.fib_type=='P')
        x_good=galaxy_data.x_microns[goodfibres]
        y_good=galaxy_data.y_microns[goodfibres]
        data_good=data_med[goodfibres]
    
        # First try to get rid of the bias level in the data, by subtracting a median
        data_bias=np.median(data_good)
        if data_bias<0.0:
            data_good=data_good-data_bias
            
        # Mask out any "cold" spaxels - defined as negative, due to poor throughtput calibration from CR taking out 5577.
        msk_notcold=np.where(data_good>0.0)
    
        # Apply the mask to x,y,data
        x_good=x_good[msk_notcold]
        y_good=y_good[msk_notcold]
        data_good=data_good[msk_notcold]

        print("data_good.shape: ",np.shape(data_good))

        if (offsets == 'fit'):
            # Fit parameter estimates from a crude centre of mass
            com_distr=utils.comxyz(x_good,y_good,data_good)
        
            # First guess sigma
            sigx=100.0
        
            # Peak height guess could be closest fibre to com position.
            dist=(x_good-com_distr[0])**2+(y_good-com_distr[1])**2 # distance between com and all fibres.
        
            # First guess Gaussian parameters.
            p0=[data_good[np.sum(np.where(dist==np.min(dist)))], com_distr[0], com_distr[1], sigx, sigx, 45.0, 0.0]
       
            gf1=fitting.TwoDGaussFitter(p0, x_good, y_good, data_good)
            gf1.fit()
            
            # Adjust the micron positions of the fibres - for use in making final cubes.
            xm=galaxy_data.x_microns-gf1.p[1]
            ym=galaxy_data.y_microns-gf1.p[2]
        else:
            xm=galaxy_data.x_microns - np.mean(galaxy_data.x_microns)
            ym=galaxy_data.y_microns - np.mean(galaxy_data.y_microns)
    
        xfibre_all.append(xm)
        yfibre_all.append(ym)

        data_all.append(galaxy_data.data)
        var_all.append(galaxy_data.var)

        ifus_all.append(galaxy_data.ifu)


    xfibre_all=np.asanyarray(xfibre_all)
    yfibre_all=np.asanyarray(yfibre_all)
    data_all=np.asanyarray(data_all)
    var_all=np.asanyarray(var_all)

    ifus_all=np.asanyarray(ifus_all)

=======
def dithered_cube_from_rss(ifu_list, sample_size=0.5, drop_factor=0.5, clip=True, plot=True, offsets='fit'):
        
    # When resampling need to know the size of the grid in square output pixels
    # @TODO: Compute the size of the grid instead of hard code it!
    size_of_grid=50 
    
    # Create an instance of fibre_overlap_map for use later to create individual overlap maps for each fibre.
    # The attributes of this instance don't change from ifu to ifu.
    overlap_maps=fibre_overlap_map(sample_size, size_of_grid)

    diagnostic_info = {}

    n_obs = len(ifu_list)
    n_slices = np.shape(ifu_list[0].data)[1]

    # Empty lists for positions and data. Could be arrays, might be faster? Should test...
    xfibre_all=[]
    yfibre_all=[]
    data_all=[]
    var_all=[]

    ifus_all=[]

    # The following loop:
    #
    #   2. Uses a Centre of Mass to as an initial guess to gaussian fit the position 
    #      of the object within the bundle
    #   3. Computes the positions of the fibres within each file including an offset
    #      for the galaxy position from the gaussian fit (e.g., everything is now on 
    #      the same coordiante system.
    #

    for j in xrange(n_obs):

        # Get the data.
        galaxy_data=ifu_list[j]
        
        # Smooth the spectra and median.
        data_smoothed=np.zeros_like(galaxy_data.data)
        for p in xrange(np.shape(galaxy_data.data)[0]):
            data_smoothed[p,:]=utils.smooth(galaxy_data.data[p,:], 10) #default hanning

        # Collapse the smoothed data over a large wavelength range to get continuum data
        data_med=nanmedian(data_smoothed[:,300:1800], axis=1)

        # Pick out only good fibres (i.e. those allocated as P)
        goodfibres=np.where(galaxy_data.fib_type=='P')
        x_good=galaxy_data.x_microns[goodfibres]
        y_good=galaxy_data.y_microns[goodfibres]
        data_good=data_med[goodfibres]
    
        # First try to get rid of the bias level in the data, by subtracting a median
        data_bias=np.median(data_good)
        if data_bias<0.0:
            data_good=data_good-data_bias
            
        # Mask out any "cold" spaxels - defined as negative, due to poor throughtput calibration from CR taking out 5577.
        msk_notcold=np.where(data_good>0.0)
    
        # Apply the mask to x,y,data
        x_good=x_good[msk_notcold]
        y_good=y_good[msk_notcold]
        data_good=data_good[msk_notcold]

        # Below is a diagnostic print out.
        #print("data_good.shape: ",np.shape(data_good))

        if (offsets == 'fit'):
            # Fit parameter estimates from a crude centre of mass
            com_distr=utils.comxyz(x_good,y_good,data_good)
        
            # First guess sigma
            sigx=100.0
        
            # Peak height guess could be closest fibre to com position.
            dist=(x_good-com_distr[0])**2+(y_good-com_distr[1])**2 # distance between com and all fibres.
        
            # First guess Gaussian parameters.
            p0=[data_good[np.sum(np.where(dist==np.min(dist)))], com_distr[0], com_distr[1], sigx, sigx, 45.0, 0.0]
       
            gf1=fitting.TwoDGaussFitter(p0, x_good, y_good, data_good)
            gf1.fit()
            
            # Adjust the micron positions of the fibres - for use in making final cubes.
            xm=galaxy_data.x_microns-gf1.p[1]
            ym=galaxy_data.y_microns-gf1.p[2]

        else:
            # Perhaps use this place to allow definition of the offsets manually??
            # Hopefully only useful for test purposes. LF 05/06/2013
            xm=galaxy_data.x_microns - np.mean(galaxy_data.x_microns)
            ym=galaxy_data.y_microns - np.mean(galaxy_data.y_microns)
    
        xfibre_all.append(xm)
        yfibre_all.append(ym)

        data_all.append(galaxy_data.data)
        var_all.append(galaxy_data.var)

        ifus_all.append(galaxy_data.ifu)


    xfibre_all=np.asanyarray(xfibre_all)
    yfibre_all=np.asanyarray(yfibre_all)
    data_all=np.asanyarray(data_all)
    var_all=np.asanyarray(var_all)

    ifus_all=np.asanyarray(ifus_all)

>>>>>>> 2adf747e
    # @TODO: Rescaling between observations.
    #
    #     This may be done here (_before_ the reshaping below). There also may
    #     be a case to do it for whole files, although that may have other
    #     difficulties.


    # Reshape the arrays
    #
    #     What we are doing is combining the first two dimensions, which are
    #     files and fibres. Effectively, what we will do is treat each fibre in
    #     each file as a completely independent observation for the purposes of
    #     building grided data cube.
    #
    #     old.shape -> (n_files,            n_fibres, n_slices)
    #     new.shape -> (n_files * n_fibres, n_slices)
<<<<<<< HEAD
    #     NOTE: the fibre position arrays are simply (n_files * n_fibres), no n_slices dimension.
=======
    
>>>>>>> 2adf747e
    xfibre_all=np.reshape(xfibre_all,(np.shape(xfibre_all)[0]*np.shape(xfibre_all)[1]))
    yfibre_all=np.reshape(yfibre_all,(np.shape(yfibre_all)[0]*np.shape(yfibre_all)[1]))
    data_all=np.reshape(data_all,(np.shape(data_all)[0]*np.shape(data_all)[1], np.shape(data_all)[2]))
    var_all=np.reshape(var_all,(np.shape(var_all)[0]*np.shape(var_all)[1], np.shape(var_all)[2]))

    
<<<<<<< HEAD
    
    # We must renormalise the spectra in order to sigma_clip the data.
    #
    # Because the data is undersampled, there is an aliasing effect when making
    # offsets which are smaller than the sampling. The result is that multiple
    # sub-pixels can have wildly different values. These differences are not
    # physical, but rather just an effect of the sampling, and so we do not want
    # to clip devient pixels purely because of this variation. Renormalising the
    # spectra first allow us to flag devient pixels in a sensible way. See the
    # data reduction paper for a full description of this reasoning.
    data_norm=np.empty_like(data_all)
    for ii in xrange(n_obs * n_fibres):
        data_norm[ii,:] = data_all[ii,:] / nanmedian( data_all[ii,:])
        
=======
    # Empty array for all overlap maps - i.e. need one for each fibre!
    overlap_array=np.zeros((size_of_grid, size_of_grid, np.shape(xfibre_all)[0]))
    output_frac_array=np.zeros((size_of_grid, size_of_grid, np.shape(xfibre_all)[0]))

    # An empty array with same size as the data.
    data_norm=np.empty_like(data_all)
    
    # Now, want to normalise each spectrum by its median
    for ii in xrange(n_obs):

        spectrum = data_all[ii,:]
        med_spectrum=nanmedian(spectrum)

        spec_norm=spectrum/med_spectrum

        # Put into the array
        data_norm[ii,:]=spec_norm
        
    # Now feed all x,y fibre position values to the overlap_maps class instance.
    for p, xfib, yfib in itertools.izip(itertools.count(), xfibre_all, yfibre_all):

        # Feed the x and y fibre positions to the overlap_maps instance.
        input_frac_map_fib, output_frac_map_fib=overlap_maps.create_overlap_map(xfib, yfib)

        # These lines are ONLY for debugging. The plotting and overwriting is very slow! 
        #py.imshow(input_frac_map_fib, origin='lower', interpolation='nearest')
        #py.draw()

        # Padding with NaNs instead of zeros (do I really need to do this? Probably not...)
        input_frac_map_fib[np.where(input_frac_map_fib==0)]=np.nan
        output_frac_map_fib[np.where(output_frac_map_fib==0)]=np.nan

        overlap_array[:,:,p]=input_frac_map_fib
        output_frac_array[:,:,p]=output_frac_map_fib

    # Create an empty weight cube
    weight_cube=np.empty((size_of_grid, size_of_grid, np.shape(data_all)[1]))
    
>>>>>>> 2adf747e

    # Now create a new array to hold the final data cube and build it slice by slice
    flux_cube=np.zeros((size_of_grid, size_of_grid, np.shape(data_all)[1]))
    var_cube=np.zeros((size_of_grid, size_of_grid, np.shape(data_all)[1]))
<<<<<<< HEAD
    weight_cube=np.empty((size_of_grid, size_of_grid, np.shape(data_all)[1]))
    
    print("data_all.shape: ", np.shape(data_all))

    diagnostic_info['unmasked_pixels_after_sigma_clip'] = 0
    diagnostic_info['unmasked_pixels_before_sigma_clip'] = 0

    diagnostic_info['n_pixels_sigma_clipped'] = []
           
    # Set up the differential atmospheric refraction correction:
    dar_corrector = DARCorrector(method='none')
    
    #dar_corrector.temperature = temperature
    #dar_corrector.air_pres = air_pressure
    #dar_corrector.water_pres = water_pressure
    #dar_corrector.zenith_distance = zenith_distance
    #dar_corrector.hour_angle = hour_angle
    parallactic_angle = 0
    
    # Load the wavelength solution for the datacubes. 
    #
    # TODO: This should change when the header keyword propagation is improved
    # and we have confirmed that all RSS files are on the same wavelength
    # solution.
    wavelength_array = ifu_list[0].lambda_range
    
    # This loops over wavelength slices (e.g., 2048). 
    for l in xrange(n_slices):
=======

    # Below is a diagnostic print out.
    #print("data_all.shape: ", np.shape(data_all))

    if clip:
        # Set up some diagostics if you have the clip flag set.
        diagnostic_info['unmasked_pixels_after_sigma_clip'] = 0
        diagnostic_info['unmasked_pixels_before_sigma_clip'] = 0

        diagnostic_info['n_pixels_sigma_clipped'] = []
           
    # This loops over wavelength slices (e.g., 2048). 
    for l in xrange(np.shape(data_all)[1]):
>>>>>>> 2adf747e

        # In this loop, we will map the RSS fluxes from individual fibres
        # onto the output grid.
        #
        # Variables with "grid" are on the output grid, and variables with
        # "rss" are in the input fibres space. The "fibres" part of the name
        # shows variables with individual planes for each fibre.
        #
        # e.g., 
        #     np.shape(data_rss_slice)         -> (n_fibres * n_files)
        #     np.shape(data_grid_slice_fibres) -> (outsize, outsize, n_fibres * n_files)
        #     np.shape(data_rss_slice_final)   -> (outsize, outsize)
        
        # Estimate time to loop completion, and display to user:
        if (l == 1):
            start_time = datetime.datetime.now()
        elif (l == 10):
            time_diff = datetime.datetime.now() - start_time
            print("Mapping slices onto output grid, wavelength slice by slice...")
            print("Estimated time to complete all {0} slices: {1}".format(
                n_slices, n_slices * time_diff / 9))
            sys.stdout.flush()
            del start_time
            del time_diff


        # Create pointers to slices of the RSS data for convenience (these are
        # NOT copies)
        norm_rss_slice = data_norm[:,l]
        data_rss_slice = data_all[:,l]
        var_rss_slice = var_all[:,l]

<<<<<<< HEAD
        # Determine differential atmospheric refraction correction for this slice
        dar_r = dar_corrector.correction(wavelength_array[l])
        dar_x = dar_r * np.cos(np.radians(parallactic_angle))
        dar_y = dar_r * np.sin(np.radians(parallactic_angle))

        # Compute drizzle map for this wavelength slice.
        overlap_array, weight_grid_slice = overlap_maps.drizzle(xfibre_all + dar_x, yfibre_all + dar_y)
=======
        # Weight map parameters for a single slice - copy the output frac array
        # each time. This will NOT be correct for each slice when ADC is
        # implemented, will have to calculate it several times.
        weight_grid_slice = np.copy(output_frac_array)

>>>>>>> 2adf747e
        
        # Map RSS slices onto gridded slices
        norm_grid_slice_fibres=overlap_array*norm_rss_slice        
        data_grid_slice_fibres=overlap_array*data_rss_slice
        var_grid_slice_fibres=(overlap_array*overlap_array)*var_rss_slice
<<<<<<< HEAD
        
        n_unmasked_pixels_before_clipping = np.isfinite(data_grid_slice_fibres).sum()
        
        # Sigma clip it - pixel by pixel and make a master mask
        # array. Current clipping, sigma=5 and 1 iteration.        
        #mask_grid_slice_fibres = sigma_clip_mask_slice_fibres(norm_grid_slice_fibres/weight_grid_slice)
        mask_grid_slice_fibres = sigma_clip_mask_slice_fibres(data_grid_slice_fibres/weight_grid_slice)
        
        # Apply the mask to the data slice array and variance slice array
        data_grid_slice_fibres[np.logical_not(mask_grid_slice_fibres)] = np.NaN 
        var_grid_slice_fibres[np.logical_not(mask_grid_slice_fibres)] = np.NaN # Does this matter?

        # Record diagnostic information about the number of pixels masked
        n_unmasked_pixels_after_clipping = np.isfinite(data_grid_slice_fibres).sum()
        diagnostic_info['n_pixels_sigma_clipped'].append(
            n_unmasked_pixels_before_clipping - n_unmasked_pixels_after_clipping)
        diagnostic_info['unmasked_pixels_before_sigma_clip'] += n_unmasked_pixels_before_clipping
        diagnostic_info['unmasked_pixels_after_sigma_clip'] += n_unmasked_pixels_after_clipping
#         print("Pixels Clipped: {0} ({1}%)".format(\
#             n_unmasked_pixels_before_clipping - n_unmasked_pixels_after_clipping,
#             (n_unmasked_pixels_before_clipping - n_unmasked_pixels_after_clipping) / float(n_unmasked_pixels_before_clipping)
#             ))
=======

        if clip:
            # Perform sigma clipping of the data if the clip flag is set.
            
            n_unmasked_pixels_before_clipping = np.isfinite(data_grid_slice_fibres).sum()
        
            # Sigma clip it - pixel by pixel and make a master mask
            # array. Current clipping, sigma=5 and 1 iteration.        
            mask_grid_slice_fibres = sigma_clip_mask_slice_fibres(norm_grid_slice_fibres/weight_grid_slice)

            # Below is without the normalised spectra for the clip.
            #mask_grid_slice_fibres = sigma_clip_mask_slice_fibres(data_grid_slice_fibres/weight_grid_slice)
        
            # Apply the mask to the data slice array and variance slice array
            data_grid_slice_fibres[np.logical_not(mask_grid_slice_fibres)] = np.NaN 
            var_grid_slice_fibres[np.logical_not(mask_grid_slice_fibres)] = np.NaN # Does this matter?

            # Record diagnostic information about the number of pixels masked.
            n_unmasked_pixels_after_clipping = np.isfinite(data_grid_slice_fibres).sum()
            diagnostic_info['n_pixels_sigma_clipped'] = \
                                                      n_unmasked_pixels_before_clipping - n_unmasked_pixels_after_clipping
            diagnostic_info['unmasked_pixels_before_sigma_clip'] += n_unmasked_pixels_before_clipping
            diagnostic_info['unmasked_pixels_after_sigma_clip'] += n_unmasked_pixels_after_clipping
            #         print("Pixels Clipped: {0} ({1}%)".format(\
            #             n_unmasked_pixels_before_clipping - n_unmasked_pixels_after_clipping,
            #             (n_unmasked_pixels_before_clipping - n_unmasked_pixels_after_clipping) / float(n_unmasked_pixels_before_clipping)
            #             ))
>>>>>>> 2adf747e

        # Now, at this stage want to identify ALL positions in the data array
        # (before we collapse it) where there are NaNs (from clipping, cosmics
        # flagged by 2dfdr and bad columns flagged by 2dfdr). This allows the
        # correct weight map to be created for the wavelength slice in question.
        valid_grid_slice_fibres=np.isfinite(data_grid_slice_fibres).astype(int)

        # valid_grid_slice_fibres should now be an array of ones and zeros
        # reflecting where there is any valid input data. We multiply this by
        # the fibre weighting to get the final weighting.
        weight_grid_slice_fibres=weight_grid_slice*valid_grid_slice_fibres

        # Collapse the slice arrays
<<<<<<< HEAD
        data_grid_slice_final = nansum(data_grid_slice_fibres, axis=2)
        var_grid_slice_final = nansum(var_grid_slice_fibres, axis=2)
        weight_grid_slice_final = nansum(weight_grid_slice_fibres, axis=2)
=======
        data_grid_slice_final=nansum(data_grid_slice_fibres, axis=2)
        var_grid_slice_final=nansum(var_grid_slice_fibres, axis=2)
        weight_grid_slice_final=nansum(weight_grid_slice_fibres, axis=2)
>>>>>>> 2adf747e
        
        # Where the weight map is within epsilon of zero, set it to NaN to
        # prevent divide by zero errors later.
        weight_grid_slice_final[weight_grid_slice_final < epsilon] = np.NaN
        
        flux_cube[:,:,l]=data_grid_slice_final
        var_cube[:,:,l]=var_grid_slice_final
        weight_cube[:,:,l]=weight_grid_slice_final

<<<<<<< HEAD
    # Now need to scale the cubes by the weight cube
=======
    # I have now got: flux cube, variance cube, weight cube. These have been made assuming no drop-size reduction factor.
    # Apply the drop size reduction factor to all three cubes.
    flux_cube=flux_cube/(drop_factor**2)
    var_cube=var_cube/(drop_factor**4)
    weight_cube=weight_cube/(drop_factor**2)

    # Now need to scale the flux and variance cubes appropriately by the weight cube
>>>>>>> 2adf747e
    flux_cube=flux_cube/weight_cube # flux cube scaling by weight map
    image=nanmedian(flux_cube, axis=2)

    var_cube=var_cube/(weight_cube*weight_cube) # variance cube scaling by weight map

    return flux_cube, var_cube, weight_cube, diagnostic_info

def sigma_clip_mask_slice_fibres(grid_slice_fibres):
    """Return a mask with outliers removed."""

    med = nanmedian(grid_slice_fibres, axis=2)
<<<<<<< HEAD
    stddev = utils.mad(grid_slice_fibres, axis=2)
     
=======
    var = utils.mad(grid_slice_fibres, axis=2)

>>>>>>> 2adf747e
    # We rearrange the axes so that numpy.broadcasting works in the subsequent
    # operations. See: http://docs.scipy.org/doc/numpy/user/basics.broadcasting.html
    t_grid_slice_fibres = np.transpose(grid_slice_fibres, axes=(2,0,1))
    
    mask = np.transpose( 
<<<<<<< HEAD
            np.less_equal(np.abs(t_grid_slice_fibres - med), stddev * 5 ),
            axes=(1,2,0))
        
    return mask
          
class SAMIDrizzler:
=======
            np.less_equal(t_grid_slice_fibres-med, var*5**2),
            axes=(1,2,0))
    
    return mask
          
class fibre_overlap_map:
>>>>>>> 2adf747e
    """Make an overlap map for a single fibre. This is the same at all lambda slices for that fibre (neglecting
    DAR)""" 

    

    def __init__(self, sample_size_arcsec, size_of_grid, n_fibres):
        """Construct a new SAMIDrizzler isntance with the necessary information.
        
        Parameters
        ----------
        sample_sie_arcsec: the size of each output pixel in arcseconds
        size_of_grid: the number of pixels along each dimension of the 
            square output pixel grid
        n_fibres: the total number of unique fibres which will be 
            mapped onto the grid (usually n_fibres * n_obs) 
        
        """

        # The input values
        self.sample_size_arcsec=sample_size_arcsec
        # Set the size of the output grid - should probably be calculated somehow.
        self.size_of_grid=size_of_grid

        # Some unchanging SAMI stuff
        self.plate_scale=plate_scale # (in arcseconds per mm)
        self.fib_diam_arcsec=1.6 # (in arcseconds)

        # Work out stuff for the resampling 
        self.oversample=self.fib_diam_arcsec/self.sample_size_arcsec
        self.dx=1000*self.fib_diam_arcsec/(self.oversample*self.plate_scale) # in microns

        # Fibre area in pixels
        self.fib_area_pix=np.pi*(self.oversample/2.0)**2

        # Fibre diameter in pixels
        self.fib_diam_pix=(1000*self.fib_diam_arcsec)/(self.plate_scale*self.dx)

        # Output grid in microns
        self.x=(np.arange(self.size_of_grid)-self.size_of_grid/2)*self.dx
        self.y=(np.arange(self.size_of_grid)-self.size_of_grid/2)*self.dx
        
        # Empty array for all overlap maps - i.e. need one for each fibre!
        self.drop_to_pixel=np.empty((self.size_of_grid, self.size_of_grid, n_fibres))
        self.pixel_coverage=np.empty((self.size_of_grid, self.size_of_grid, n_fibres))
        
        self._last_drizzle = np.empty(1)
        # This is used to cache the arguments for the last drizzle.

    def single_overlap_map(self, fibrex, fibrey):
        """Compute the mapping from a single input drop to output pixel grid.
        
        (drop_fraction, pixel_fraction) = single_overlap_map(fibrex, fibrey)
        
        Parameters
        ----------
        fibrex: (float) The x-coordinate of the fibre.
        fibery: (float) The y-coordinate of the fibre.
        
        Returns
        -------
        
        This returns a tuple of two arrays. Both arrays have the same dimensions
        (that of the output pixel grid). 
        
        drop_fraction: (array) The fraction of the input drop in each output pixel.
        pixel_fraction: (arra) The fraction of each output pixel covered by the drop.
                
        """

        # Map fibre positions onto pixel positions in the output grid.
        xfib=(fibrex-self.x[0])/self.dx
        yfib=(fibrey-self.y[0])/self.dx
        
        # Create the overlap map from the circ.py code
        overlap_map=utils.circ.resample_circle(self.size_of_grid, self.size_of_grid, xfib, yfib, \
                                         self.oversample/2.0)
        
        input_frac_map=overlap_map/self.fib_area_pix # Fraction of input fibre/drop in each output pixel
        output_frac_map=overlap_map/1.0 # divided by area of ind. sq. (output) pixel.

        return input_frac_map, output_frac_map
    
    def drizzle(self, xfibre_all, yfibre_all):
        """Compute a mapping from fibre drops to output pixels for all given fibre locations."""
            
        if (np.array_equal(self._last_drizzle,np.asarray([xfibre_all,yfibre_all]))):
            # We've been asked to recompute the same answer as last time, so don't recompute.
            return self.drop_to_pixel, self.pixel_coverage
        
        for i_fibre, xfib, yfib in itertools.izip(itertools.count(), xfibre_all, yfibre_all):
    
            # Feed the x and y fibre positions to the overlap_maps instance.
            drop_to_pixel_fibre, pixel_coverage_fibre=self.single_overlap_map(xfib, yfib)
    
            # These lines are ONLY for debugging. The plotting and overwriting is very slow! 
            #py.imshow(drop_to_pixel_fibre, origin='lower', interpolation='nearest')
            #py.draw()
    
            # Padding with NaNs instead of zeros (do I really need to do this? Probably not...)
            drop_to_pixel_fibre[np.where(drop_to_pixel_fibre < epsilon)]=np.nan
            pixel_coverage_fibre[np.where(pixel_coverage_fibre < epsilon)]=np.nan
    
            self.drop_to_pixel[:,:,i_fibre]=drop_to_pixel_fibre
            self.pixel_coverage[:,:,i_fibre]=pixel_coverage_fibre
    
        self._last_drizzle = np.asarray([xfibre_all, yfibre_all])
    
        return self.drop_to_pixel, self.pixel_coverage
<|MERGE_RESOLUTION|>--- conflicted
+++ resolved
@@ -19,15 +19,9 @@
 # Attempt to import bottleneck to improve speed, but fall back to old routines
 # if bottleneck isn't present
 try:
-<<<<<<< HEAD
     from bottleneck import nanmedian, nansum, nanmean
 except:
     from scipy.stats import nanmedian, nanmean
-=======
-    from bottleneck import nanmedian, nansum
-except:
-    from scipy.stats import nanmedian
->>>>>>> 2adf747e
     nansum = np.nansum
 
 
@@ -110,20 +104,11 @@
     # Return the probe number
     return ifu
 
-<<<<<<< HEAD
-def dithered_cubes_from_rss_files(inlist, sample_size=0.5, objects='all', plot=True, write=False):
-=======
 def dithered_cubes_from_rss_files(inlist, sample_size=0.5, drop_factor=0.5, objects='all', clip=True, plot=True, write=False):
->>>>>>> 2adf747e
     """A wrapper to make a cube from reduced RSS files. Only input files that go together - ie have the same objects."""
 
     start_time = datetime.datetime.now()
 
-<<<<<<< HEAD
-=======
-    print str(sample_size)
-
->>>>>>> 2adf747e
     # Set a few numpy printing to terminal things
     np.seterr(divide='ignore', invalid='ignore') # don't print division or invalid warnings.
     np.set_printoptions(linewidth=120) # can also use to set precision of numbers printed to screen
@@ -158,18 +143,6 @@
         print
         print "--------------------------------------------------------------"
         print "Starting with object:", name
-<<<<<<< HEAD
-        
-        ifu_list = []
-        
-        for j in xrange(len(files)):
-            ifu_list.append(utils.IFU(files[j], name, flag_name=True))
-    
-        flux_cube, var_cube, weight_cube, diagnostics = dithered_cube_from_rss(ifu_list,sample_size=sample_size, plot=plot, write=write)
-        
-        
-        if write==True:
-=======
         print
         
         ifu_list = []
@@ -192,7 +165,6 @@
                 print "Making directory", name
                 os.mkdir(name)
             
->>>>>>> 2adf747e
             # NOTE - At this point we will want to generate accurate WCS information and create a proper header.
             # The addition of ancillary data to the header will be valuable. I think the creation of the header should
             # be separated off into a separate function (make_cube_header?)
@@ -259,17 +231,11 @@
             # Write to FITS file.
             # NOTE - In here need to add the directory structure for the cubes.
             outfile_name=str(name)+'_'+str(arm)+'_'+str(len(files))+'.fits'
-<<<<<<< HEAD
-            print "Writing", outfile_name
-            "--------------------------------------------------------------"
-            hdulist.writeto(outfile_name)
-=======
             outfile_name_full=os.path.join(name, outfile_name)
 
             print "Writing", outfile_name_full
             "--------------------------------------------------------------"
             hdulist.writeto(outfile_name_full)
->>>>>>> 2adf747e
     
             # Close the open file
             list1.close()
@@ -277,12 +243,11 @@
     print("Time dithered_cubes_from_files wall time: {0}".format(datetime.datetime.now() - start_time))
 
 
-<<<<<<< HEAD
-def dithered_cube_from_rss(ifu_list, sample_size=0.5, plot=True, write=False, offsets='fit'):
+def dithered_cube_from_rss(ifu_list, sample_size=0.5, drop_factor=0.5, clip=True, plot=True, offsets='fit'):
         
     # When resampling need to know the size of the grid in square output pixels
     # @TODO: Compute the size of the grid instead of hard code it!
-    size_of_grid=40 
+    size_of_grid=50 
     
 
     diagnostic_info = {}
@@ -349,7 +314,8 @@
         y_good=y_good[msk_notcold]
         data_good=data_good[msk_notcold]
 
-        print("data_good.shape: ",np.shape(data_good))
+        # Below is a diagnostic print out.
+        #print("data_good.shape: ",np.shape(data_good))
 
         if (offsets == 'fit'):
             # Fit parameter estimates from a crude centre of mass
@@ -370,113 +336,6 @@
             # Adjust the micron positions of the fibres - for use in making final cubes.
             xm=galaxy_data.x_microns-gf1.p[1]
             ym=galaxy_data.y_microns-gf1.p[2]
-        else:
-            xm=galaxy_data.x_microns - np.mean(galaxy_data.x_microns)
-            ym=galaxy_data.y_microns - np.mean(galaxy_data.y_microns)
-    
-        xfibre_all.append(xm)
-        yfibre_all.append(ym)
-
-        data_all.append(galaxy_data.data)
-        var_all.append(galaxy_data.var)
-
-        ifus_all.append(galaxy_data.ifu)
-
-
-    xfibre_all=np.asanyarray(xfibre_all)
-    yfibre_all=np.asanyarray(yfibre_all)
-    data_all=np.asanyarray(data_all)
-    var_all=np.asanyarray(var_all)
-
-    ifus_all=np.asanyarray(ifus_all)
-
-=======
-def dithered_cube_from_rss(ifu_list, sample_size=0.5, drop_factor=0.5, clip=True, plot=True, offsets='fit'):
-        
-    # When resampling need to know the size of the grid in square output pixels
-    # @TODO: Compute the size of the grid instead of hard code it!
-    size_of_grid=50 
-    
-    # Create an instance of fibre_overlap_map for use later to create individual overlap maps for each fibre.
-    # The attributes of this instance don't change from ifu to ifu.
-    overlap_maps=fibre_overlap_map(sample_size, size_of_grid)
-
-    diagnostic_info = {}
-
-    n_obs = len(ifu_list)
-    n_slices = np.shape(ifu_list[0].data)[1]
-
-    # Empty lists for positions and data. Could be arrays, might be faster? Should test...
-    xfibre_all=[]
-    yfibre_all=[]
-    data_all=[]
-    var_all=[]
-
-    ifus_all=[]
-
-    # The following loop:
-    #
-    #   2. Uses a Centre of Mass to as an initial guess to gaussian fit the position 
-    #      of the object within the bundle
-    #   3. Computes the positions of the fibres within each file including an offset
-    #      for the galaxy position from the gaussian fit (e.g., everything is now on 
-    #      the same coordiante system.
-    #
-
-    for j in xrange(n_obs):
-
-        # Get the data.
-        galaxy_data=ifu_list[j]
-        
-        # Smooth the spectra and median.
-        data_smoothed=np.zeros_like(galaxy_data.data)
-        for p in xrange(np.shape(galaxy_data.data)[0]):
-            data_smoothed[p,:]=utils.smooth(galaxy_data.data[p,:], 10) #default hanning
-
-        # Collapse the smoothed data over a large wavelength range to get continuum data
-        data_med=nanmedian(data_smoothed[:,300:1800], axis=1)
-
-        # Pick out only good fibres (i.e. those allocated as P)
-        goodfibres=np.where(galaxy_data.fib_type=='P')
-        x_good=galaxy_data.x_microns[goodfibres]
-        y_good=galaxy_data.y_microns[goodfibres]
-        data_good=data_med[goodfibres]
-    
-        # First try to get rid of the bias level in the data, by subtracting a median
-        data_bias=np.median(data_good)
-        if data_bias<0.0:
-            data_good=data_good-data_bias
-            
-        # Mask out any "cold" spaxels - defined as negative, due to poor throughtput calibration from CR taking out 5577.
-        msk_notcold=np.where(data_good>0.0)
-    
-        # Apply the mask to x,y,data
-        x_good=x_good[msk_notcold]
-        y_good=y_good[msk_notcold]
-        data_good=data_good[msk_notcold]
-
-        # Below is a diagnostic print out.
-        #print("data_good.shape: ",np.shape(data_good))
-
-        if (offsets == 'fit'):
-            # Fit parameter estimates from a crude centre of mass
-            com_distr=utils.comxyz(x_good,y_good,data_good)
-        
-            # First guess sigma
-            sigx=100.0
-        
-            # Peak height guess could be closest fibre to com position.
-            dist=(x_good-com_distr[0])**2+(y_good-com_distr[1])**2 # distance between com and all fibres.
-        
-            # First guess Gaussian parameters.
-            p0=[data_good[np.sum(np.where(dist==np.min(dist)))], com_distr[0], com_distr[1], sigx, sigx, 45.0, 0.0]
-       
-            gf1=fitting.TwoDGaussFitter(p0, x_good, y_good, data_good)
-            gf1.fit()
-            
-            # Adjust the micron positions of the fibres - for use in making final cubes.
-            xm=galaxy_data.x_microns-gf1.p[1]
-            ym=galaxy_data.y_microns-gf1.p[2]
 
         else:
             # Perhaps use this place to allow definition of the offsets manually??
@@ -500,7 +359,6 @@
 
     ifus_all=np.asanyarray(ifus_all)
 
->>>>>>> 2adf747e
     # @TODO: Rescaling between observations.
     #
     #     This may be done here (_before_ the reshaping below). There also may
@@ -517,18 +375,13 @@
     #
     #     old.shape -> (n_files,            n_fibres, n_slices)
     #     new.shape -> (n_files * n_fibres, n_slices)
-<<<<<<< HEAD
     #     NOTE: the fibre position arrays are simply (n_files * n_fibres), no n_slices dimension.
-=======
-    
->>>>>>> 2adf747e
     xfibre_all=np.reshape(xfibre_all,(np.shape(xfibre_all)[0]*np.shape(xfibre_all)[1]))
     yfibre_all=np.reshape(yfibre_all,(np.shape(yfibre_all)[0]*np.shape(yfibre_all)[1]))
     data_all=np.reshape(data_all,(np.shape(data_all)[0]*np.shape(data_all)[1], np.shape(data_all)[2]))
     var_all=np.reshape(var_all,(np.shape(var_all)[0]*np.shape(var_all)[1], np.shape(var_all)[2]))
 
     
-<<<<<<< HEAD
     
     # We must renormalise the spectra in order to sigma_clip the data.
     #
@@ -543,59 +396,23 @@
     for ii in xrange(n_obs * n_fibres):
         data_norm[ii,:] = data_all[ii,:] / nanmedian( data_all[ii,:])
         
-=======
-    # Empty array for all overlap maps - i.e. need one for each fibre!
-    overlap_array=np.zeros((size_of_grid, size_of_grid, np.shape(xfibre_all)[0]))
-    output_frac_array=np.zeros((size_of_grid, size_of_grid, np.shape(xfibre_all)[0]))
-
-    # An empty array with same size as the data.
-    data_norm=np.empty_like(data_all)
-    
-    # Now, want to normalise each spectrum by its median
-    for ii in xrange(n_obs):
-
-        spectrum = data_all[ii,:]
-        med_spectrum=nanmedian(spectrum)
-
-        spec_norm=spectrum/med_spectrum
-
-        # Put into the array
-        data_norm[ii,:]=spec_norm
-        
-    # Now feed all x,y fibre position values to the overlap_maps class instance.
-    for p, xfib, yfib in itertools.izip(itertools.count(), xfibre_all, yfibre_all):
-
-        # Feed the x and y fibre positions to the overlap_maps instance.
-        input_frac_map_fib, output_frac_map_fib=overlap_maps.create_overlap_map(xfib, yfib)
-
-        # These lines are ONLY for debugging. The plotting and overwriting is very slow! 
-        #py.imshow(input_frac_map_fib, origin='lower', interpolation='nearest')
-        #py.draw()
-
-        # Padding with NaNs instead of zeros (do I really need to do this? Probably not...)
-        input_frac_map_fib[np.where(input_frac_map_fib==0)]=np.nan
-        output_frac_map_fib[np.where(output_frac_map_fib==0)]=np.nan
-
-        overlap_array[:,:,p]=input_frac_map_fib
-        output_frac_array[:,:,p]=output_frac_map_fib
-
-    # Create an empty weight cube
-    weight_cube=np.empty((size_of_grid, size_of_grid, np.shape(data_all)[1]))
-    
->>>>>>> 2adf747e
 
     # Now create a new array to hold the final data cube and build it slice by slice
     flux_cube=np.zeros((size_of_grid, size_of_grid, np.shape(data_all)[1]))
     var_cube=np.zeros((size_of_grid, size_of_grid, np.shape(data_all)[1]))
-<<<<<<< HEAD
     weight_cube=np.empty((size_of_grid, size_of_grid, np.shape(data_all)[1]))
     
     print("data_all.shape: ", np.shape(data_all))
 
-    diagnostic_info['unmasked_pixels_after_sigma_clip'] = 0
-    diagnostic_info['unmasked_pixels_before_sigma_clip'] = 0
-
-    diagnostic_info['n_pixels_sigma_clipped'] = []
+    # Below is a diagnostic print out.
+    #print("data_all.shape: ", np.shape(data_all))
+
+    if clip:
+        # Set up some diagostics if you have the clip flag set.
+        diagnostic_info['unmasked_pixels_after_sigma_clip'] = 0
+        diagnostic_info['unmasked_pixels_before_sigma_clip'] = 0
+
+        diagnostic_info['n_pixels_sigma_clipped'] = []
            
     # Set up the differential atmospheric refraction correction:
     dar_corrector = DARCorrector(method='none')
@@ -616,21 +433,6 @@
     
     # This loops over wavelength slices (e.g., 2048). 
     for l in xrange(n_slices):
-=======
-
-    # Below is a diagnostic print out.
-    #print("data_all.shape: ", np.shape(data_all))
-
-    if clip:
-        # Set up some diagostics if you have the clip flag set.
-        diagnostic_info['unmasked_pixels_after_sigma_clip'] = 0
-        diagnostic_info['unmasked_pixels_before_sigma_clip'] = 0
-
-        diagnostic_info['n_pixels_sigma_clipped'] = []
-           
-    # This loops over wavelength slices (e.g., 2048). 
-    for l in xrange(np.shape(data_all)[1]):
->>>>>>> 2adf747e
 
         # In this loop, we will map the RSS fluxes from individual fibres
         # onto the output grid.
@@ -663,7 +465,6 @@
         data_rss_slice = data_all[:,l]
         var_rss_slice = var_all[:,l]
 
-<<<<<<< HEAD
         # Determine differential atmospheric refraction correction for this slice
         dar_r = dar_corrector.correction(wavelength_array[l])
         dar_x = dar_r * np.cos(np.radians(parallactic_angle))
@@ -671,42 +472,11 @@
 
         # Compute drizzle map for this wavelength slice.
         overlap_array, weight_grid_slice = overlap_maps.drizzle(xfibre_all + dar_x, yfibre_all + dar_y)
-=======
-        # Weight map parameters for a single slice - copy the output frac array
-        # each time. This will NOT be correct for each slice when ADC is
-        # implemented, will have to calculate it several times.
-        weight_grid_slice = np.copy(output_frac_array)
-
->>>>>>> 2adf747e
         
         # Map RSS slices onto gridded slices
         norm_grid_slice_fibres=overlap_array*norm_rss_slice        
         data_grid_slice_fibres=overlap_array*data_rss_slice
         var_grid_slice_fibres=(overlap_array*overlap_array)*var_rss_slice
-<<<<<<< HEAD
-        
-        n_unmasked_pixels_before_clipping = np.isfinite(data_grid_slice_fibres).sum()
-        
-        # Sigma clip it - pixel by pixel and make a master mask
-        # array. Current clipping, sigma=5 and 1 iteration.        
-        #mask_grid_slice_fibres = sigma_clip_mask_slice_fibres(norm_grid_slice_fibres/weight_grid_slice)
-        mask_grid_slice_fibres = sigma_clip_mask_slice_fibres(data_grid_slice_fibres/weight_grid_slice)
-        
-        # Apply the mask to the data slice array and variance slice array
-        data_grid_slice_fibres[np.logical_not(mask_grid_slice_fibres)] = np.NaN 
-        var_grid_slice_fibres[np.logical_not(mask_grid_slice_fibres)] = np.NaN # Does this matter?
-
-        # Record diagnostic information about the number of pixels masked
-        n_unmasked_pixels_after_clipping = np.isfinite(data_grid_slice_fibres).sum()
-        diagnostic_info['n_pixels_sigma_clipped'].append(
-            n_unmasked_pixels_before_clipping - n_unmasked_pixels_after_clipping)
-        diagnostic_info['unmasked_pixels_before_sigma_clip'] += n_unmasked_pixels_before_clipping
-        diagnostic_info['unmasked_pixels_after_sigma_clip'] += n_unmasked_pixels_after_clipping
-#         print("Pixels Clipped: {0} ({1}%)".format(\
-#             n_unmasked_pixels_before_clipping - n_unmasked_pixels_after_clipping,
-#             (n_unmasked_pixels_before_clipping - n_unmasked_pixels_after_clipping) / float(n_unmasked_pixels_before_clipping)
-#             ))
-=======
 
         if clip:
             # Perform sigma clipping of the data if the clip flag is set.
@@ -726,15 +496,15 @@
 
             # Record diagnostic information about the number of pixels masked.
             n_unmasked_pixels_after_clipping = np.isfinite(data_grid_slice_fibres).sum()
-            diagnostic_info['n_pixels_sigma_clipped'] = \
-                                                      n_unmasked_pixels_before_clipping - n_unmasked_pixels_after_clipping
+            diagnostic_info['n_pixels_sigma_clipped'].append(
+                n_unmasked_pixels_before_clipping - n_unmasked_pixels_after_clipping
+                )
             diagnostic_info['unmasked_pixels_before_sigma_clip'] += n_unmasked_pixels_before_clipping
             diagnostic_info['unmasked_pixels_after_sigma_clip'] += n_unmasked_pixels_after_clipping
             #         print("Pixels Clipped: {0} ({1}%)".format(\
             #             n_unmasked_pixels_before_clipping - n_unmasked_pixels_after_clipping,
             #             (n_unmasked_pixels_before_clipping - n_unmasked_pixels_after_clipping) / float(n_unmasked_pixels_before_clipping)
             #             ))
->>>>>>> 2adf747e
 
         # Now, at this stage want to identify ALL positions in the data array
         # (before we collapse it) where there are NaNs (from clipping, cosmics
@@ -748,15 +518,9 @@
         weight_grid_slice_fibres=weight_grid_slice*valid_grid_slice_fibres
 
         # Collapse the slice arrays
-<<<<<<< HEAD
         data_grid_slice_final = nansum(data_grid_slice_fibres, axis=2)
         var_grid_slice_final = nansum(var_grid_slice_fibres, axis=2)
         weight_grid_slice_final = nansum(weight_grid_slice_fibres, axis=2)
-=======
-        data_grid_slice_final=nansum(data_grid_slice_fibres, axis=2)
-        var_grid_slice_final=nansum(var_grid_slice_fibres, axis=2)
-        weight_grid_slice_final=nansum(weight_grid_slice_fibres, axis=2)
->>>>>>> 2adf747e
         
         # Where the weight map is within epsilon of zero, set it to NaN to
         # prevent divide by zero errors later.
@@ -766,9 +530,6 @@
         var_cube[:,:,l]=var_grid_slice_final
         weight_cube[:,:,l]=weight_grid_slice_final
 
-<<<<<<< HEAD
-    # Now need to scale the cubes by the weight cube
-=======
     # I have now got: flux cube, variance cube, weight cube. These have been made assuming no drop-size reduction factor.
     # Apply the drop size reduction factor to all three cubes.
     flux_cube=flux_cube/(drop_factor**2)
@@ -776,7 +537,6 @@
     weight_cube=weight_cube/(drop_factor**2)
 
     # Now need to scale the flux and variance cubes appropriately by the weight cube
->>>>>>> 2adf747e
     flux_cube=flux_cube/weight_cube # flux cube scaling by weight map
     image=nanmedian(flux_cube, axis=2)
 
@@ -788,33 +548,19 @@
     """Return a mask with outliers removed."""
 
     med = nanmedian(grid_slice_fibres, axis=2)
-<<<<<<< HEAD
     stddev = utils.mad(grid_slice_fibres, axis=2)
      
-=======
-    var = utils.mad(grid_slice_fibres, axis=2)
-
->>>>>>> 2adf747e
     # We rearrange the axes so that numpy.broadcasting works in the subsequent
     # operations. See: http://docs.scipy.org/doc/numpy/user/basics.broadcasting.html
     t_grid_slice_fibres = np.transpose(grid_slice_fibres, axes=(2,0,1))
     
     mask = np.transpose( 
-<<<<<<< HEAD
             np.less_equal(np.abs(t_grid_slice_fibres - med), stddev * 5 ),
             axes=(1,2,0))
-        
+    
     return mask
           
 class SAMIDrizzler:
-=======
-            np.less_equal(t_grid_slice_fibres-med, var*5**2),
-            axes=(1,2,0))
-    
-    return mask
-          
-class fibre_overlap_map:
->>>>>>> 2adf747e
     """Make an overlap map for a single fibre. This is the same at all lambda slices for that fibre (neglecting
     DAR)""" 
 
